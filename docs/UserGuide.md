---
layout: page
title: User Guide
---

# **Welcome to the NeuroSync User Guide!**

NeuroSync helps psychiatrists **manage patient records and session notes efficiently**. Choose a topic below to get step-by-step instructions, troubleshoot issues, and maximize your productivity!


---

## 📜 Table of Contents {#table-of-contents}

1. [Introduction](#introduction)
2. [Getting Started](#getting-started)
3. [Core Features](#core-features)
4. [Command Summary](#command-summary)
5. [Commands & Usage](#commands--usage)
   - [View All Patients](#listing-patients)
   - [Finding a Patient](#finding-a-patient)
   - [Adding a Patient](#adding-a-patient)
   - [Editing a Patient](#editing-a-patient)
   - [Deleting a Patient](#deleting-a-patient)
   - [Viewing Notes](#viewing-notes)
   - [Filtering Notes](#filtering-notes)
   - [Adding a Note](#adding-a-note)
   - [Edit a Note](#editing-a-note)
   - [Delete a Note](#deleting-a-note)
   - [Undo](#undo)
   - [#Redo](#redo)
   - [Clear All Data](#clear-data)
   - [Help](#help)
6. [FAQs & Troubleshooting](#faqs--troubleshooting)
7. [Technology Stack](#technology-stack)
8. [Acknowledgemets](#acknowledgements)
9. [Contact & Support](#contact-support)

---

## 📢 **Introduction** {#introduction}

### What does NeuroSync do?

NeuroSync **keeps track of patient details and session notes effortlessly**. No more searching through paper files—find what you need **instantly** using powerful search and filter commands.

**Why Use NeuroSync?**<br>
✅ **Fast & Simple** - No unnecessary clicks, just type commands.<br>
✅ **Powerful Search & Filters** - Retrieve patient data in seconds.<br>
✅ **Organized & Secure** - Keep confidential data well-structured.

[🔝 Back to Top](#table-of-contents)

---

## 🚀 **Getting Started** {#getting-started}

### **1️⃣ Download & Install**

1. **Download** the latest release from [NeuroSync Releases](https://github.com/AY2425S2-CS2103T-F13-1/tp/releases).
2. Move the downloaded jar file to your preferred folder where you'd like to store your NeuroSync app
3. Check your **Java version**:
- NeuroSync runs exclusively on Java version 17
- To check your Java version, you can follow this [tutorial](https://www.java.com/en/download/help/version_manual.html)

4. Open NeuroSync:
- For Windows:
  * Open the folder where NeuroSync is saved
  * Hold **shift**, right-click in the folder, select "Open Command Window Here"
  * Type the following command and press Enter.
  ```bash
  java -jar NeuroSync.jar
  ```
- For Mac:
  * Press `Command (⌘) + Space` to open spotlight search, search for **Terminal** and open it
  * Type `cd` (followed by a space), then drag and drop the folder where NeuroSync is saved into the Terminal window
  * Press **Enter**, then type:
  ```bash
  java -jar NeuroSync.jar
  ```
  * Press **Enter**

5. You can now use NeuroSync!



### **2️⃣ System Requirements**

- **Java**: Version 17
- **OS Compatibility**: Windows, macOS, Linux

[🔝 Back to Top](#table-of-contents)

---

## 💡 **Core Features** {#core-features}

- 📁 **Manage Patient Records** - Add, edit, and delete patient details.
- 📝 **Session Notes** - Keep track of discussions, diagnoses, and treatments.
- 🔎 **Powerful Search & Filters** - Quickly retrieve any patient or note.
- ⚡ **Command-Based Interface** - Fast, efficient, and easy to use.

[🔝 Back to Top](#table-of-contents)

---

## 🧭 **Command Summary** {#command-summary}

<<<<<<< HEAD
| **Action**         | **Command Syntax**                                                                        |
| ------------------ | ----------------------------------------------------------------------------------------- |
| **List Patients**  | `list`                                                                                    |
| **Find Patient**   | `find KEYWORD [MORE_KEYWORDS]`                                                            |
| **Add Patient**    | `add n/NAME p/PHONE_NUMBER a/ADDRESS [t/TAG]…​`                                   |
| **Edit Patient**   | `edit INDEX [n/NAME] [p/PHONE_NUMBER] [a/ADDRESS] [t/TAG]…​`                    |
| **Delete Patient** | `delete INDEX`                                                                            |
| -----------------  | ----------------------------------------------------------------------------------------- |
| **View Notes**     | `viewnotes INDEX or viewnotes all`                                                        |
| **Filter Note**    | `filternote INDEX nt/TITLE_KEYWORD`                                                       |
| **Add Note**       | `note INDEX nt/TITLE nc/CONTENT`                                                          |
| **Edit Note**      | `editnote INDEX nt/TITLE nc/CONTENT`                                                      |
| **Delete Note**    | `deletenote INDEX nt/TITLE`                                                               |
| -----------------  | ----------------------------------------------------------------------------------------- |
| **Clear Data**     | `clear`                                                                                   |
| **Help**           | `help`                                                                                    |
=======
| **Action**                            | **Command Syntax**                                                         |
|---------------------------------------|----------------------------------------------------------------------------|
| [List Patients](#listing-patients)    | `list`                                                                     |
| [Find Patient](#finding-a-patient)    | `find KEYWORD [MORE_KEYWORDS]`<br>`find John`                              |
| [Add Patient](#adding-a-patient)      | `add n/NAME p/PHONE_NUMBER e/EMAIL a/ADDRESS [t/TAG]…​`<br>`add n/John Doe p/98005442 e/john.doe@email.com a/123 Clementi Street t/ADHD` |
| [Edit Patient](#editing-a-patient)    | `edit INDEX [n/NAME] [p/PHONE_NUMBER] [e/EMAIL] [a/ADDRESS] [t/TAG]…​`<br>`edit 1 p/91234567 e/john.doe@newemail.com` |
| [Delete Patient](#deleting-a-patient) | `delete INDEX`<br>`delete 1` |
| [View Notes](#viewing-notes)          | `viewnotes INDEX or viewnotes all`<br>`viewnotes 1 or viewnotes all` |
| [Filter Note](#filtering-notes)       | `filternote INDEX nt/TITLE_KEYWORD`<br>`filternote 1 nt/anxiety` |
| [Add Note](#adding-a-note)            | `note INDEX nt/TITLE nc/CONTENT`<br>`note 1 nt/Mood Assessment nc/Discussed mood swings and coping strategies.` |
| [Edit Note](#editing-a-note)          | `editnote INDEX nt/TITLE nc/CONTENT`<br>`editnote 1 nt/Mood Assessment nc/Updated content with more details.` |
| [Delete Note](#deleting-a-note)       | `deletenote INDEX nt/TITLE`<br>`deletenote 1 nt/Mood Assessment` |
| [Undo](#undo)                         | `undo`                                                                     |
| [Redo](#redo)                         | `redo`                                                                     |
| [Clear Data](#clear-data)             | `clear`                                                                    |
| [Help](#help)                         | `help`                                                                     |
>>>>>>> 25e3dcb7

[🔝 Back to Top](#table-of-contents)

---

## 🎯 **Commands & Usage** {#commands--usage}

Each command is designed to make patient and session management **fast and intuitive**.

### **Listing Patients** {#listing-patients}
You can view all patients using the `list` command!

**Example:**

```bash
list
```

✔️ **Expected Output:**

```
1. John Doe (Phone: 98005442)
2. Jane Smith (Phone: 91234567)
```

⚠️ **Warning:** This will show all patients, so be mindful if you have a large list.<br>
💡 **Tip:** Use the **Find** command to quickly locate a patient.

[🔝 Back to Top](#table-of-contents)

---

### **Finding a Patient** {#finding-a-patient}

```bash
find KEYWORD [MORE_KEYWORDS]
```

**Example:**

```bash
find John
```

✔️ **Expected Output:**

```
1. John Doe (Phone: 98005442)
```

⚠️ **Warning:** Multiple matches may be returned if you use a common name.<br>
💡 **Tip:** Use specific names or IDs to narrow your search.

[🔝 Back to Top](#table-of-contents)

---

### **Adding a Patient** {#adding-a-patient}

```bash
add n/NAME p/PHONE_NUMBER a/ADDRESS [t/TAG]…​
```

**Example:**

```bash
add n/John Doe p/98005442 a/123 Clementi Street t/ADHD
```

✔️ **Expected Output:**

```
Patient added: John Doe (Phone: 98005442)
```

⚠️ **Warning:** Duplicate patient names are not allowed, for clarity.<br>
💡 **Tip:** Use **tags** (`t/`) to categorize patients (e.g., `t/Anxiety`).

[🔝 Back to Top](#table-of-contents)

---

### **Editing a Patient** {#editing-a-patient}

```bash
edit INDEX [n/NAME] [p/PHONE_NUMBER] [a/ADDRESS] [t/TAG]…​
```

**Example:**

```bash
edit 1 p/91234567
```

✔️ **Expected Output:**

```
Updated patient: John Doe (Phone: 91234567)
```

⚠️ **Warning:** Only update fields that need changing to avoid accidental edits.<br>
💡 **Tip:** You can edit just one piece of data, like only the phone number.

[🔝 Back to Top](#table-of-contents)

---

### **Deleting a Patient** {#deleting-a-patient}
You may want to delete a patient after they have recovered


```bash
delete INDEX
```

**Example:**

```bash
delete 2
```

✔️ **Expected Output:**

```
Deleted patient at index 2.
```

💡 **Tip:** Be careful when using this command, especially with large patient lists.<br>
💡 **Tip:** You can **undo** a delete using the undo command!

[🔝 Back to Top](#table-of-contents)

---

### **Viewing Notes** {#viewing-notes}
To see all notes at a glance!

```bash
viewnotes INDEX
viewnotes all    # View notes for all patients
```

**Example:**

```bash
viewnotes 1
```

✔️ **Expected Output:**

```
1. Mood Assessment - Discussed mood swings.
2. Sleep Patterns - Irregular sleep schedule.
```

⚠️ **Warning:** If a patient has many notes, it may take a moment to load.<br>
💡 **Tip:** Use **Filter Notes** to narrow down results if you have many notes.

[🔝 Back to Top](#table-of-contents)

---

### **Filtering Notes** {#filtering-notes}
To see specific notes for one patient!

```bash
filternote INDEX nt/TITLE_KEYWORD
```

**Example:**

```bash
filternote 1 nt/anxiety
```

✔️ **Expected Output:**

```
Showing notes for Patient 1 with keyword: "anxiety"
```

⚠️ **Warning:** Be specific with keywords to avoid too many results.<br>
💡 **Tip:** Keywords should be part of the note's title for better results.

[🔝 Back to Top](#table-of-contents)

---

### **Adding a Note** {#adding-a-note}
You can add notes to a patient to keep track of discussions, diagnoses, etc.

```bash
note INDEX nt/TITLE nc/CONTENT
```

**Example:**

```bash
note 1 nt/Mood Assessment nc/Discussed mood swings and coping strategies.
```

✔️ **Expected Output:**

```
Note added for Patient 1: "Mood Assessment"
```

💡 **Tip:** Keep notes short and concise, highlighting the most important aspects.

[🔝 Back to Top](#table-of-contents)

---

### **Editing a Note** {#editing-a-note}
You can always make changes to your **note content** after creating it, using the `editnote` command!

```bash
editnote INDEX nt/TITLE nc/CONTENT
```

**Example:**

```bash
editnote 1 nt/Mood Assessment nc/Updated content with more details.
```

✔️ **Expected Output:**

```
Note updated for Patient 1: "Mood Assessment"
```

💡 **Tip:** You can edit only the necessary fields without altering other details.

[🔝 Back to Top](#table-of-contents)

---

### **Deleting a Note** {#deleting-a-note}
If you made an oopsie, don't stress! You can delete the note.

```bash
deletenote INDEX nt/TITLE
```

**Example:**

```bash
deletenote 1 nt/Mood Assessment
```

✔️ **Expected Output:**

```
Deleted note: "Mood Assessment" for Patient 1.
```

💡 **Tip:** Keep backups if needed.

[🔝 Back to Top](#table-of-contents)

---

### **Undo** {#undo}
If you made a mistake, don't stress! You can **undo your previous change** using this command.

**Example:**

```bash
undo
```

✔️ **Expected Output:**

```
The previous change has been undone.
```

[🔝 Back to Top](#table-of-contents)

---

### **Redo** {#redo}
If you need to get back a change you undid, don't stress! You can **redo your previous change** using this command.

**Example:**

```bash
redo
```

✔️ **Expected Output:**

```
The patient list has gone back to the future!
```

[🔝 Back to Top](#table-of-contents)

---

### **Clear All Data** {#clear-data}
⚠️ **Warning:** Use with caution! This will instantly remove all data.<br>

**Example:**

```bash
clear
```

✔️ **Expected Output:**

```
All patient and note data cleared.
```

💡 **Tip:** You can recover your lost data using the **undo** command.

[🔝 Back to Top](#table-of-contents)

---

### **Help** {#help}
Opens a pop-up to give you the link to this User Guide

**Example:**

```bash
help
```

✔️ **Expected Output:**

```
List of available commands and syntax.
```

💡 **Tip:** Use **help** if you forget a command or need to refer to syntax quickly.

[🔝 Back to Top](#table-of-contents)

---

## ❓ **FAQs & Troubleshooting** {#faqs--troubleshooting}

**Q: Where is my data stored?**
**A:** Your data is saved in `addressbook.json` inside the `/data` folder.

**Q: Can I undo a deletion?**
**A:** Yes! There is an **undo** feature, to recover data or undo edits.

**Q: How do I transfer data to another device?**
**A:** Copy the `addressbook.json` file from `/data` and paste it into the same directory on the new device.


[🔝 Back to Top](#table-of-contents)

---

## 🙌 Acknowledgements {#acknowledgements}

This project is based on the AddressBook-Level3 project by the SE-EDU initiative.

Visit [se-education.org](https://se-education.org) for more open-source CS education projects.

[🔝 Back to Top](#table-of-contents)

---

## 📬 Contact & Support {#contact-support}

For issues and contributions, please raise an issue or pull request in the [GitHub repository](https://github.com/AY2425S2-CS2103T-F13-1/tp).

[🔝 Back to Top](#table-of-contents)

🚀 _Enjoy using NeuroSync!_<|MERGE_RESOLUTION|>--- conflicted
+++ resolved
@@ -106,30 +106,12 @@
 
 ## 🧭 **Command Summary** {#command-summary}
 
-<<<<<<< HEAD
-| **Action**         | **Command Syntax**                                                                        |
-| ------------------ | ----------------------------------------------------------------------------------------- |
-| **List Patients**  | `list`                                                                                    |
-| **Find Patient**   | `find KEYWORD [MORE_KEYWORDS]`                                                            |
-| **Add Patient**    | `add n/NAME p/PHONE_NUMBER a/ADDRESS [t/TAG]…​`                                   |
-| **Edit Patient**   | `edit INDEX [n/NAME] [p/PHONE_NUMBER] [a/ADDRESS] [t/TAG]…​`                    |
-| **Delete Patient** | `delete INDEX`                                                                            |
-| -----------------  | ----------------------------------------------------------------------------------------- |
-| **View Notes**     | `viewnotes INDEX or viewnotes all`                                                        |
-| **Filter Note**    | `filternote INDEX nt/TITLE_KEYWORD`                                                       |
-| **Add Note**       | `note INDEX nt/TITLE nc/CONTENT`                                                          |
-| **Edit Note**      | `editnote INDEX nt/TITLE nc/CONTENT`                                                      |
-| **Delete Note**    | `deletenote INDEX nt/TITLE`                                                               |
-| -----------------  | ----------------------------------------------------------------------------------------- |
-| **Clear Data**     | `clear`                                                                                   |
-| **Help**           | `help`                                                                                    |
-=======
 | **Action**                            | **Command Syntax**                                                         |
 |---------------------------------------|----------------------------------------------------------------------------|
 | [List Patients](#listing-patients)    | `list`                                                                     |
 | [Find Patient](#finding-a-patient)    | `find KEYWORD [MORE_KEYWORDS]`<br>`find John`                              |
-| [Add Patient](#adding-a-patient)      | `add n/NAME p/PHONE_NUMBER e/EMAIL a/ADDRESS [t/TAG]…​`<br>`add n/John Doe p/98005442 e/john.doe@email.com a/123 Clementi Street t/ADHD` |
-| [Edit Patient](#editing-a-patient)    | `edit INDEX [n/NAME] [p/PHONE_NUMBER] [e/EMAIL] [a/ADDRESS] [t/TAG]…​`<br>`edit 1 p/91234567 e/john.doe@newemail.com` |
+| [Add Patient](#adding-a-patient)      | `add n/NAME p/PHONE_NUMBER a/ADDRESS [t/TAG]…​`<br>`add n/John Doe p/98005442 a/123 Clementi Street t/ADHD` |
+| [Edit Patient](#editing-a-patient)    | `edit INDEX [n/NAME] [p/PHONE_NUMBER] [a/ADDRESS] [t/TAG]…​`<br>`edit 1 p/91234567` |
 | [Delete Patient](#deleting-a-patient) | `delete INDEX`<br>`delete 1` |
 | [View Notes](#viewing-notes)          | `viewnotes INDEX or viewnotes all`<br>`viewnotes 1 or viewnotes all` |
 | [Filter Note](#filtering-notes)       | `filternote INDEX nt/TITLE_KEYWORD`<br>`filternote 1 nt/anxiety` |
@@ -140,7 +122,6 @@
 | [Redo](#redo)                         | `redo`                                                                     |
 | [Clear Data](#clear-data)             | `clear`                                                                    |
 | [Help](#help)                         | `help`                                                                     |
->>>>>>> 25e3dcb7
 
 [🔝 Back to Top](#table-of-contents)
 
