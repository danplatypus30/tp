--- conflicted
+++ resolved
@@ -145,15 +145,12 @@
 - Extraneous parameters for commands that do not take in parameters (such as `help`, `list`, `exit` and `clear`) will be ignored.<br>
   e.g. if the command specifies `help 123`, it will be interpreted as `help`.
 
-<<<<<<< HEAD
+
 * If you are using a PDF version of this document, be careful when copying and pasting commands that span multiple lines as space characters surrounding line-breaks may be omitted when copied over to the application.
 
 * For commands with the `INDEX` parameter, `INDEX` refers to the numbers from the **list of patients currently displayed**. Check that you are giving a valid index for the currently displayed list!
 
 * For commands with the `INDEX` parameter, if you enter the index as `0` or a number longer than 10 digits, the error message will tell you `Invalid command format!`. Doublecheck that you are giving a valid index for the currently displayed list!
-=======
-- If you are using a PDF version of this document, be careful when copying and pasting commands that span multiple lines as space characters surrounding line-breaks may be omitted when copied over to the application.
->>>>>>> f7dba21e
 </div>
 
 [🔝 Back to Top](#table-of-contents)
@@ -244,64 +241,56 @@
 ```
 In this example, only the tags `ADHD` and `Anxiety` will be preserved.
 
-<<<<<<< HEAD
+
 >💡 **Tip: Name Constraints**<br>
 > Names should only contain alphabets, numbers, spaces, and certain special characters `,.'-`<br>
-> Additionally, `s/o` and `d/o` are allowed between names (e.g, `Ridwan s/o Mista`)
+> Additionally, one instance of `s/o` or `d/o` is allowed between names (e.g, `Ridwan s/o Mista`)
+
+>💡 **Tip: Phone Number Constraints**<br>
+> Phone numbers must consist of only digits, optionally starting with a '+', and be between 3-15 digits long.<br>
+> This allows you to add patients from multiple countries!
+
+
+[🔝 Back to Top](#table-of-contents)
+
+---
+
+<div style="page-break-after: always;"></div>
+
+### **Editing a Patient** {#editing-a-patient}
+
+You can change a patient's information using the `edit` command!
+
+```bash
+edit INDEX [n/NAME] [p/PHONE_NUMBER] [a/ADDRESS] [t/TAG]…​
+```
+
+**Example:**
+
+```bash
+edit 1 p/91234567
+```
+
+✔️ **Expected Output:**
+
+<img src="images/editCommand.png" alt="image" width="800"/>
+
+⚠️ **Warning:** Only update fields that need changing to avoid accidental edits.<br>
+💡 **Tip:** You can edit just one piece of data, e.g, only the phone number. <br>
+💡 **Tip:** You may also use **tags** (`t/`) to categorize patients (e.g., `t/Anxiety`). Duplicate tags (case-insensitive) will be auto-filtered to only preserve the first instance seen.
+
+
+**Example:**
+```bash
+add n/John Doe p/98005442 a/123 Clementi Street t/ADHD t/adhd t/Anxiety t/ANXIETY
+```
+In this example, only the tags `ADHD` and `Anxiety` will be preserved.
 
 >💡 **Tip: Phone Number Constraints**<br>
 > Phone numbers must consist of only digits, optionally starting with a '+', and be between 3-15 digits long.<br>
 > This allows you to add patients from overseas as well!
 
-=======
-> 💡 **Tip: Constraints**<br>
->
-> - Names should only contain alphabets, numbers, spaces, and certain special characters `,.'-`<br>
-> - Additionally one instance of `s/o` or `d/o` is allowed between names (e.g, `Ridwan s/o Mista`)
-> - Phone numbers are allowed from a range of 3 to 15 digits to support multiple countries!
->>>>>>> f7dba21e
-
-[🔝 Back to Top](#table-of-contents)
-
----
-
-<div style="page-break-after: always;"></div>
-
-### **Editing a Patient** {#editing-a-patient}
-
-You can change a patient's information using the `edit` command!
-
-```bash
-edit INDEX [n/NAME] [p/PHONE_NUMBER] [a/ADDRESS] [t/TAG]…​
-```
-
-**Example:**
-
-```bash
-edit 1 p/91234567
-```
-
-✔️ **Expected Output:**
-
-<img src="images/editCommand.png" alt="image" width="800"/>
-
-⚠️ **Warning:** Only update fields that need changing to avoid accidental edits.<br>
-💡 **Tip:** You can edit just one piece of data, e.g, only the phone number. <br>
-💡 **Tip:** You may also use **tags** (`t/`) to categorize patients (e.g., `t/Anxiety`). Duplicate tags (case-insensitive) will be auto-filtered to only preserve the first instance seen.
-
-<<<<<<< HEAD
-**Example:**
-```bash
-add n/John Doe p/98005442 a/123 Clementi Street t/ADHD t/adhd t/Anxiety t/ANXIETY
-```
-In this example, only the tags `ADHD` and `Anxiety` will be preserved.
-
->💡 **Tip: Phone Number Constraints**<br>
-> Phone numbers must consist of only digits, optionally starting with a '+', and be between 3-15 digits long.<br>
-> This allows you to add patients from overseas as well!
-
-=======
->>>>>>> f7dba21e
+
 [🔝 Back to Top](#table-of-contents)
 
 ---
@@ -393,13 +382,9 @@
 <div style="page-break-after: always;"></div>
 
 ### **Adding a Note** {#adding-a-note}
-<<<<<<< HEAD
 You can add notes to a patient to keep track of discussions, diagnoses, etc.<br>
 Duplicate note titles (case-insensitive) are not allowed.
-=======
-
-You can add notes to a patient to keep track of discussions, diagnoses, etc.
->>>>>>> f7dba21e
+
 
 ```bash
 note INDEX nt/TITLE nc/CONTENT
@@ -451,13 +436,9 @@
 
   <img src="images/viewAfterEditNoteCommand.png" alt="image" width="800"/>
 
-<<<<<<< HEAD
 
 💡 **Tip:** You can only edit the **note content**. If you wish to change a note title, you can [delete a note](#deleting-a-note) and [add a new note](#adding-a-note) with the changed title!
 
-=======
-💡 **Tip:** You can edit only the necessary fields without altering other details.
->>>>>>> f7dba21e
 
 [🔝 Back to Top](#table-of-contents)
 
@@ -604,13 +585,10 @@
 **Q: How do I transfer data to another device?**<br>
 **A:** Copy the `addressbook.json` file from `/data` and paste it into the same directory on the new device.
 
-<<<<<<< HEAD
 **Q: Can I use languages other than English?**<br>
 **A:** As of now, NeuroSync only has full support for English. Using other languages is not totally disallowed, but may cause unintended behaviours. Do keep a lookout for future releases supporting more languages!
 
 
-=======
->>>>>>> f7dba21e
 [🔝 Back to Top](#table-of-contents)
 
 ---
