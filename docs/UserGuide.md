---
layout: page
title: User Guide
---

# **Welcome to the NeuroSync User Guide!**
NeuroSync helps psychiatrists **manage patient records and session notes efficiently**. Choose a topic below to get step-by-step instructions, troubleshoot issues, and maximize your productivity!

<img src="images/ugFrontPagePhoto.png" alt="image" width="800"/>

## 💡 **Core Features** {#core-features}

- 📁 **Manage Patient Records** - Add, edit, and delete patient details.
- 📝 **Session Notes** - Keep track of discussions, diagnoses, and treatments.
- 🔎 **Powerful Search & Filters** - Quickly retrieve any patient or note.
- ⚡ **Command-Based Interface** - Fast, efficient, and easy to use.

---
<div style="page-break-after: always;"></div>

## 📜 Table of Contents {#table-of-contents}
1. [Introduction](#introduction)
2. [Getting Started](#getting-started)
3. [Core Features](#core-features)
4. [Command Summary](#command-summary)
---
5. [Commands & Usage](#commands--usage)

  - **Patient Management Commands**
    - [View All Patients](#listing-patients)
    - [Finding a Patient](#finding-a-patient)
    - [Adding a Patient](#adding-a-patient)
    - [Editing a Patient](#editing-a-patient)
    - [Deleting a Patient](#deleting-a-patient)

  - **Note Management Commands**
    - [Viewing Notes](#viewing-notes)
    - [Filtering Notes](#filtering-notes)
    - [Adding a Note](#adding-a-note)
    - [Edit a Note](#editing-a-note)
    - [Delete a Note](#deleting-a-note)

  - **General Commands**
    - [Undo](#undo)
    - [Redo](#redo)
    - [Clear All Data](#clear-data)
    - [Help](#help)
---
6. [FAQs & Troubleshooting](#faqs--troubleshooting)
7. [Technology Stack](#technology-stack)
8. [Acknowledgemets](#acknowledgements)
9. [Contact & Support](#contact-support)

---
<div style="page-break-after: always;"></div>

## 📢 **Introduction** {#introduction}

### What does NeuroSync do?

NeuroSync **keeps track of patient details and session notes effortlessly**. No more searching through paper files—find what you need **instantly** using powerful search and filter commands.

**Why Use NeuroSync?**<br>
✅ **Fast & Simple** - No unnecessary clicks, just type commands.<br>
✅ **Powerful Search & Filters** - Retrieve patient data in seconds.<br>
✅ **Organized & Secure** - Keep confidential data well-structured.

[🔝 Back to Top](#table-of-contents)

---

## 🚀 **Getting Started** {#getting-started}

### **1️⃣ Download & Install**

1. Download the latest release from [NeuroSync Releases](https://github.com/AY2425S2-CS2103T-F13-1/tp/releases).
2. Move the downloaded jar file to your preferred folder where you'd like to store your NeuroSync app
3. Check your Java version:
- NeuroSync runs exclusively on Java version 17
- To check your Java version, you can follow this [tutorial](https://www.java.com/en/download/help/version_manual.html)

4. Open NeuroSync:
- For Windows:
  * Open the folder where NeuroSync is saved
  * Hold shift, right-click in the folder, select "Open Command Window Here"
  * Type the following command and press Enter.
  ```bash
  java -jar NeuroSync.jar
  ```
  <img src="images/javaJar.png" alt="image" width="800"/>
- For Mac:
  * Press `Command (⌘) + Space` to open spotlight search, search for Terminal and open it
  * Type `cd` (followed by a space), then drag and drop the folder where NeuroSync is saved into the Terminal window
  * Press Enter, then type:
  ```bash
  java -jar NeuroSync.jar
  ```
  * Press Enter

5. You can now use NeuroSync!



### **2️⃣ System Requirements**

- **Java**: Version 17
- **OS Compatibility**: Windows, macOS, Linux

[🔝 Back to Top](#table-of-contents)

---
<<<<<<< HEAD

## 💡 **Core Features** {#core-features}

- 📁 **Manage Patient Records** - Add, edit, and delete patient details.
- 📝 **Session Notes** - Keep track of discussions, diagnoses, and treatments.
- 🔎 **Powerful Search & Filters** - Quickly retrieve any patient or note.
- ⚡ **Command-Based Interface** - Fast, efficient, and easy to use.

[🔝 Back to Top](#table-of-contents)

---
=======
>>>>>>> 1ec174cd
<div style="page-break-after: always;"></div>

## 🧭 **Command Summary** {#command-summary}

| **Action**                            | **Command Syntax**                                                         |
|---------------------------------------|----------------------------------------------------------------------------|
| [List Patients](#listing-patients)    | `list`                                                                     |
| [Find Patient](#finding-a-patient)    | `find KEYWORD [MORE_KEYWORDS]`<br>`find yu`                              |
| [Add Patient](#adding-a-patient)      | `add n/NAME p/PHONE_NUMBER a/ADDRESS [t/TAG]…​`<br>`add n/John Doe p/98005442 a/123 Clementi Street t/ADHD` |
| [Edit Patient](#editing-a-patient)    | `edit INDEX [n/NAME] [p/PHONE_NUMBER] [a/ADDRESS] [t/TAG]…​`<br>`edit 1 p/91234567` |
| [Delete Patient](#deleting-a-patient) | `delete INDEX`<br>`delete 1` |
| [View Notes](#viewing-notes)          | `viewnotes INDEX or viewnotes all`<br>`viewnotes 1 or viewnotes all` |
| [Filter Note](#filtering-notes)       | `filternote INDEX nt/TITLE_KEYWORD`<br>`filternote 1 nt/anxiety` |
| [Add Note](#adding-a-note)            | `note INDEX nt/TITLE nc/CONTENT`<br>`note 1 nt/Mood Assessment nc/Discussed mood swings and coping strategies.` |
| [Edit Note](#editing-a-note)          | `editnote INDEX nt/TITLE nc/CONTENT`<br>`editnote 1 nt/Mood Assessment nc/Updated content with more details.` |
| [Delete Note](#deleting-a-note)       | `deletenote INDEX nt/TITLE`<br>`deletenote 1 nt/Mood Assessment` |
| [Undo](#undo)                         | `undo`                                                                     |
| [Redo](#redo)                         | `redo`                                                                     |
| [Clear Data](#clear-data)             | `clear`                                                                    |
| [Help](#help)                         | `help`                                                                     |

---
<div style="page-break-after: always;"></div>

<div markdown="block" class="alert alert-info">
**:information_source: Notes about the command format:**<br>

* Words in `UPPER_CASE` are the parameters to be supplied by the user.<br>
  e.g. in `add n/NAME`, `NAME` is a parameter which can be used as `add n/John Doe`.

* Items in square brackets are optional.<br>
  e.g `n/NAME [t/TAG]` can be used as `n/John Doe t/ADHD` or as `n/John Doe`.

* Items with `…`​ after them can be used multiple times including zero times.<br>
  e.g. `[t/TAG]…​` can be used as ` ` (i.e. 0 times), `t/ADHD`, `t/ADHD t/Depression` etc.

* Parameters can be in any order.<br>
  e.g. if the command specifies `n/NAME p/PHONE_NUMBER`, `p/PHONE_NUMBER n/NAME` is also acceptable.

* Extraneous parameters for commands that do not take in parameters (such as `help`, `list`, `exit` and `clear`) will be ignored.<br>
  e.g. if the command specifies `help 123`, it will be interpreted as `help`.

* If you are using a PDF version of this document, be careful when copying and pasting commands that span multiple lines as space characters surrounding line-breaks may be omitted when copied over to the application.
</div>


## 🎯 **Commands & Usage** {#commands--usage}

Each command is designed to make patient and session management **fast and intuitive**.

### **Listing Patients** {#listing-patients}
You can view all patients using the `list` command!

**Example:**

```bash
list
```

✔️ **Expected Output:**

<img src="images/listCommand.png" alt="image" width="800"/>

⚠️ **Warning:** This will show all patients, so be mindful if you have a large list.<br>
💡 **Tip:** Use the [Find](#finding-a-patient) command to quickly locate a patient.

[🔝 Back to Top](#table-of-contents)

---

### **Finding a Patient** {#finding-a-patient}
You can find a specific patient by their name,
phone number or address, using the `find` command.

```bash
find KEYWORD [MORE_KEYWORDS]
```

**Example:**

```bash
find yu
```

✔️ **Expected Output:**

<img src="images/findCommand.png" alt="image" width="800"/>

⚠️ **Warning:** Multiple matches may be returned if you use a common name.<br>
💡 **Tip:** Use specific names or words to narrow your search.

[🔝 Back to Top](#table-of-contents)

---
<div style="page-break-after: always;"></div>

### **Adding a Patient** {#adding-a-patient}
You can add new patients using their name, phone number, and address.

```bash
add n/NAME p/PHONE_NUMBER a/ADDRESS [t/TAG]…​
```

**Example:**

```bash
add n/John Doe p/98005442 a/123 Clementi Street t/ADHD
```

✔️ **Expected Output:**

<img src="images/addCommand.png" alt="image" width="800"/>

⚠️ **Warning:** Duplicate patient names are not allowed, for clarity.<br>
💡 **Tip:** Use **tags** (`t/`) to categorize patients (e.g., `t/Anxiety`).<br>

> 💡 **Tip: Name Constraints**<br>
> Names should only contain alphabets, numbers, spaces, and certain special characters `,.'-`<br>
> Additionally, `s/o` and `d/o` are allowed between names (e.g, `Ridwan s/o Mista`)


[🔝 Back to Top](#table-of-contents)

---
<div style="page-break-after: always;"></div>

### **Editing a Patient** {#editing-a-patient}
You can change a patient's information using the `edit` command!

```bash
edit INDEX [n/NAME] [p/PHONE_NUMBER] [a/ADDRESS] [t/TAG]…​
```

**Example:**

```bash
edit 1 p/91234567
```

✔️ **Expected Output:**

<img src="images/editCommand.png" alt="image" width="800"/>


⚠️ **Warning:** Only update fields that need changing to avoid accidental edits.<br>
💡 **Tip:** You can edit just one piece of data, e.g, only the phone number. <br>

> 💡 **Tip: Name Constraints**<br>
> Names should only contain alphabets, numbers, spaces, and certain special characters `,.'-`<br>
> Additionally, `s/o` and `d/o` are allowed between names (e.g, `Ridwan s/o Mista`)


[🔝 Back to Top](#table-of-contents)

---
<div style="page-break-after: always;"></div>

### **Deleting a Patient** {#deleting-a-patient}
After a patient recovers, you can delete them from NeuroSync using the index number listed next to their name.

📝 **Note**: Deleting a patient also deletes all of their notes.


```bash
delete INDEX
```

**Example:**

```bash
delete 3
```

✔️ **Expected Output:**

<img src="images/deleteCommand.png" alt="image" width="800"/>


💡 **Tip:** You can undo a delete using the [undo](#undo) command!

[🔝 Back to Top](#table-of-contents)

---
<div style="page-break-after: always;"></div>

### **Viewing Notes** {#viewing-notes}
To see all notes at a glance!

```bash
viewnotes INDEX
viewnotes all    # View notes for all patients
```

**Example:**

```bash
viewnotes 1
```

✔️ **Expected Output:**

<img src="images/viewNotesCommand.png" alt="image" width="800"/>

⚠️ **Warning:** If a patient has many notes, it may take a moment to load.<br>
💡 **Tip:** Use [Filter Notes](#filtering-notes) to narrow down results if you have many notes.

[🔝 Back to Top](#table-of-contents)

---
<div style="page-break-after: always;"></div>

### **Filtering Notes** {#filtering-notes}
To see specific notes for one patient!

```bash
filternote INDEX nt/TITLE_KEYWORD
```

**Example:**

```bash
filternote 1 nt/23
```

✔️ **Expected Output:**

<img src="images/filterNoteCommand.png" alt="image" width="800"/>


⚠️ **Warning:** Be specific with keywords to avoid too many results.<br>
💡 **Tip:** Keywords should be part of the note's title for better results.

[🔝 Back to Top](#table-of-contents)

---
<div style="page-break-after: always;"></div>

### **Adding a Note** {#adding-a-note}
You can add notes to a patient to keep track of discussions, diagnoses, etc.

```bash
note INDEX nt/TITLE nc/CONTENT
```

**Example:**

```bash
note 2 nt/Mood Assessment nc/Discussed mood swings and coping strategies.
```

✔️ **Expected Output:**

<img src="images/noteCommand.png" alt="image" width="800"/>

<div style="page-break-after: always;"></div>
View the changes after:

<img src="images/viewAfterAddNoteCommand.png" alt="image" width="800"/>

💡 **Tip:** Keep notes short and concise, highlighting the most important aspects.

[🔝 Back to Top](#table-of-contents)

---
<div style="page-break-after: always;"></div>

### **Editing a Note** {#editing-a-note}
You can always make changes to your **note content** after creating it, using the `editnote` command!

```bash
editnote INDEX nt/TITLE nc/CONTENT
```

**Example:**

```bash
editnote 2 nt/Mood Assessment nc/Patient showed signs of suicide. Discussed mood swings and coping strategies.
```

✔️ **Expected Output:**

<img src="images/editNoteCommand.png" alt="image" width="800"/>

<div style="page-break-after: always;"></div>
View the changes after:

<img src="images/viewAfterEditNoteCommand.png" alt="image" width="800"/>

💡 **Tip:** You can edit only the necessary fields without altering other details.

[🔝 Back to Top](#table-of-contents)

---
<div style="page-break-after: always;"></div>

### **Deleting a Note** {#deleting-a-note}
If you no longer need a note, you can delete it using the `deletenote` command.

```bash
deletenote INDEX nt/TITLE
```

**Example:**

```bash
deletenote 2 nt/Mood Assessment
```

✔️ **Expected Output:**

<img src="images/deleteNoteCommand.png" alt="image" width="800"/>

<div style="page-break-after: always;"></div>
View the changes after:

<img src="images/viewAfterDeleteNoteCommand.png" alt="image" width="800"/>

💡 **Tip:** Keep backups if needed.

[🔝 Back to Top](#table-of-contents)

---
<div style="page-break-after: always;"></div>

### **Undo** {#undo}
If you made a mistake, don't stress! You can **undo your previous change** using this command.

**Example:**

```bash
undo
```

✔️ **Expected Output:**

<img src="images/undoCommand.png" alt="image" width="800"/>

<div style="page-break-after: always;"></div>
View the changes after:

<img src="images/viewAfterUndoCommand.png" alt="image" width="800"/>


[🔝 Back to Top](#table-of-contents)

---
<div style="page-break-after: always;"></div>

### **Redo** {#redo}
If you need to get back a change you undid, don't stress! You can **redo your previous change** using this command.

**Example:**

```bash
redo
```

✔️ **Expected Output:**

<img src="images/redoCommand.png" alt="image" width="800"/>

<div style="page-break-after: always;"></div>
View the changes after:

<img src="images/viewAfterRedoCommand.png" alt="image" width="800"/>

[🔝 Back to Top](#table-of-contents)

---
<div style="page-break-after: always;"></div>

### **Clear All Data** {#clear-data}
⚠️ **Warning:** Use with caution! This will instantly remove all data.<br>

**Example:**

```bash
clear
```

✔️ **Expected Output:**

<img src="images/clearCommand.png" alt="image" width="800"/>

💡 **Tip:** You can recover your lost data using the **undo** command.

[🔝 Back to Top](#table-of-contents)

---
<div style="page-break-after: always;"></div>

### **Help** {#help}
Opens a pop-up to give you the link to this User Guide

**Example:**

```bash
help
```

✔️ **Expected Output:**

<img src="images/helpCommand.png" alt="image" width="800"/>

💡 **Tip:** Use **help** if you forget a command.

[🔝 Back to Top](#table-of-contents)

---
<div style="page-break-after: always;"></div>

## ❓ **FAQs & Troubleshooting** {#faqs--troubleshooting}

**Q: Where is my data stored?**
**A:** Your data is saved in `addressbook.json` inside the `/data` folder.

**Q: Can I undo a deletion?**
**A:** Yes! There is an [undo](#undo) feature, to recover data or undo edits.

**Q: How do I transfer data to another device?**
**A:** Copy the `addressbook.json` file from `/data` and paste it into the same directory on the new device.


[🔝 Back to Top](#table-of-contents)

---

## 🙌 Acknowledgements {#acknowledgements}

This project is based on the AddressBook-Level3 project by the SE-EDU initiative.

Visit [se-education.org](https://se-education.org) for more open-source CS education projects.

[🔝 Back to Top](#table-of-contents)

---

## 📬 Contact & Support {#contact-support}

For issues and contributions, please raise an issue or pull request in the [GitHub repository](https://github.com/AY2425S2-CS2103T-F13-1/tp).

[🔝 Back to Top](#table-of-contents)

🚀 _Enjoy using NeuroSync!_<|MERGE_RESOLUTION|>--- conflicted
+++ resolved
@@ -109,20 +109,6 @@
 [🔝 Back to Top](#table-of-contents)
 
 ---
-<<<<<<< HEAD
-
-## 💡 **Core Features** {#core-features}
-
-- 📁 **Manage Patient Records** - Add, edit, and delete patient details.
-- 📝 **Session Notes** - Keep track of discussions, diagnoses, and treatments.
-- 🔎 **Powerful Search & Filters** - Quickly retrieve any patient or note.
-- ⚡ **Command-Based Interface** - Fast, efficient, and easy to use.
-
-[🔝 Back to Top](#table-of-contents)
-
----
-=======
->>>>>>> 1ec174cd
 <div style="page-break-after: always;"></div>
 
 ## 🧭 **Command Summary** {#command-summary}
