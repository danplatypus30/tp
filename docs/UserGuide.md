--- conflicted
+++ resolved
@@ -297,22 +297,11 @@
 <div style="page-break-after: always;"></div>
 
 ### **Viewing Notes** {#viewing-notes}
-<<<<<<< HEAD
 To see all notes at a glance! 
-
-```bash
-viewnotes INDEX  # INDEX here refers to the index in the currently displayed patient list.
-                 # Use list command before if you want to refer to the index in the complete patient list.
-viewnotes all    # View notes for all patients that are currently in the patient list!
-                 # Use list command before if you want to view notes of all patients.
-=======
-
-To see all notes at a glance!
 
 ```bash
 viewnotes INDEX
 viewnotes all
->>>>>>> 9989bf6a
 ```
 
 💡 **Tip:** The `viewnotes all` command only displays notes from your current patient list panel.
@@ -475,12 +464,8 @@
 
   <img src="images/viewAfterUndoCommand.png" alt="image" width="800"/>
 
-<<<<<<< HEAD
 💡 **Tip:** `undo` command does not apply to `list`, `find`, `viewnotes`, `filternote`and `help`. 
 
-
-=======
->>>>>>> 9989bf6a
 [🔝 Back to Top](#table-of-contents)
 
 ---
