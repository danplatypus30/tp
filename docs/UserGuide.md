---
layout: page
title: User Guide
---

# **Welcome to the NeuroSync User Guide!**

NeuroSync helps psychiatrists **manage patient records and session notes efficiently**. Choose a topic below to get step-by-step instructions, troubleshoot issues, and maximize your productivity!

  <img src="images/ugFrontPagePhoto.png" alt="image" width="800"/>

## 💡 **Core Features** {#core-features}

- 📁 **Manage Patient Records** - Add, edit, and delete patient details.
- 📝 **Session Notes** - Keep track of discussions, diagnoses, and treatments.
- 🔎 **Powerful Search & Filters** - Quickly retrieve any patient or note.
- ⚡ **Command-Based Interface** - Fast, efficient, and easy to use.

## 📜 Table of Contents {#table-of-contents}

1. [Introduction](#introduction)
2. [Getting Started](#getting-started)
3. [Core Features](#core-features)
4. [Command Summary](#command-summary)
5. [Commands & Usage](#commands--usage)
   - **Patient Management Commands**
     - [View All Patients](#listing-patients)
     - [Finding a Patient](#finding-a-patient)
     - [Adding a Patient](#adding-a-patient)
     - [Editing a Patient](#editing-a-patient)
     - [Deleting a Patient](#deleting-a-patient)
   - **Note Management Commands**
     - [Viewing Notes](#viewing-notes)
     - [Filtering Notes](#filtering-notes)
     - [Adding a Note](#adding-a-note)
     - [Edit a Note](#editing-a-note)
     - [Delete a Note](#deleting-a-note)
   - **General Commands**
     - [Undo](#undo)
     - [Redo](#redo)
     - [Clear All Data](#clear-data)
     - [Help](#help)
6. [FAQs & Troubleshooting](#faqs--troubleshooting)
7. [Technology Stack](#technology-stack)
8. [Acknowledgemets](#acknowledgements)
9. [Contact & Support](#contact-support)

---

<div style="page-break-after: always;"></div>

## 📢 **Introduction** {#introduction}

### What does NeuroSync do?

NeuroSync **keeps track of patient details and session notes effortlessly**. No more searching through paper files—find what you need **instantly** using powerful search and filter commands.

**Why Use NeuroSync?**<br>
✅ **Fast & Simple** - No unnecessary clicks, just type commands.<br>
✅ **Powerful Search & Filters** - Retrieve patient data in seconds.<br>
✅ **Organized & Secure** - Keep confidential data well-structured.

[🔝 Back to Top](#table-of-contents)

---

## 🚀 **Getting Started** {#getting-started}

### **1️⃣ Download & Install**

1. Download the latest release from [NeuroSync Releases](https://github.com/AY2425S2-CS2103T-F13-1/tp/releases).
2. Move the downloaded jar file to your preferred folder where you'd like to store your NeuroSync app
3. Check your Java version:

- NeuroSync runs exclusively on Java version 17
- To check your Java version, you can follow this [tutorial](https://www.java.com/en/download/help/version_manual.html)

4. Open NeuroSync:

- For Windows:
  - Open the folder where NeuroSync is saved
  - Hold shift, right-click in the folder, select "Open Command Window Here"
  - Type the following command and press Enter.
  ```bash
  java -jar NeuroSync.jar
  ```
  <img src="images/javaJar.png" alt="image" width="800"/>
- For Mac:
  - Press `Command (⌘) + Space` to open spotlight search, search for Terminal and open it
  - Type `cd` (followed by a space), then drag and drop the folder where NeuroSync is saved into the Terminal window
  - Press Enter, then type:
  ```bash
  java -jar NeuroSync.jar
  ```
  - Press Enter

5. You can now use NeuroSync!

### **2️⃣ System Requirements**

- **Java**: Version 17
- **OS Compatibility**: Windows, macOS, Linux

[🔝 Back to Top](#table-of-contents)

---

<div style="page-break-after: always;"></div>

## 🧭 **Command Summary** {#command-summary}

| **Action**                            | **Command Syntax**                                                                                              |
| ------------------------------------- | --------------------------------------------------------------------------------------------------------------- |
| [List Patients](#listing-patients)    | `list`                                                                                                          |
| [Find Patient](#finding-a-patient)    | `find KEYWORD [MORE_KEYWORDS]`<br>`find yu`                                                                     |
| [Add Patient](#adding-a-patient)      | `add n/NAME p/PHONE_NUMBER a/ADDRESS [t/TAG]…​`<br>`add n/John Doe p/98005442 a/123 Clementi Street t/ADHD`     |
| [Edit Patient](#editing-a-patient)    | `edit INDEX [n/NAME] [p/PHONE_NUMBER] [a/ADDRESS] [t/TAG]…​`<br>`edit 1 p/91234567`                             |
| [Delete Patient](#deleting-a-patient) | `delete INDEX`<br>`delete 1`                                                                                    |
| [View Notes](#viewing-notes)          | `viewnotes INDEX or viewnotes all`<br>`viewnotes 1 or viewnotes all`                                            |
| [Filter Note](#filtering-notes)       | `filternote INDEX nt/TITLE_KEYWORD`<br>`filternote 1 nt/anxiety`                                                |
| [Add Note](#adding-a-note)            | `note INDEX nt/TITLE nc/CONTENT`<br>`note 1 nt/Mood Assessment nc/Discussed mood swings and coping strategies.` |
| [Edit Note](#editing-a-note)          | `editnote INDEX nt/TITLE nc/CONTENT`<br>`editnote 1 nt/Mood Assessment nc/Updated content with more details.`   |
| [Delete Note](#deleting-a-note)       | `deletenote INDEX nt/TITLE`<br>`deletenote 1 nt/Mood Assessment`                                                |
| [Undo](#undo)                         | `undo`                                                                                                          |
| [Redo](#redo)                         | `redo`                                                                                                          |
| [Clear Data](#clear-data)             | `clear`                                                                                                         |
| [Help](#help)                         | `help`                                                                                                          |

<div markdown="block" class="alert alert-info">

**:information_source: Notes about the command format:**<br>

- Words in `UPPER_CASE` are the parameters to be supplied by the user.<br>
  e.g. in `add n/NAME`, `NAME` is a parameter which can be used as `add n/John Doe`.

- Items in square brackets are optional but commands like `edit` require at least one parameter to be specified.<br>
  e.g `n/NAME [t/TAG]` can be used as `n/John Doe t/ADHD` or as `n/John Doe`.

- Items with `…`​ after them can be used multiple times including zero times.<br>
  e.g. `[t/TAG]…​` can be used as ` ` (i.e. 0 times), `t/ADHD`, `t/ADHD t/Depression` etc.

- Parameters can be in any order.<br>
  e.g. if the command specifies `n/NAME p/PHONE_NUMBER`, `p/PHONE_NUMBER n/NAME` is also acceptable.

- Extraneous parameters for commands that do not take in parameters (such as `help`, `list`, `exit` and `clear`) will be ignored.<br>
  e.g. if the command specifies `help 123`, it will be interpreted as `help`.

- After executing commands that changes the data, the displayed list will refresh to display all patients again.<br>
  Commands include: `add`, `edit`, `delete`, `note`, `editnote`, `deletenote`, `undo`, `redo`.

- If you are using a PDF version of this document, be careful when copying and pasting commands that span multiple lines as space characters surrounding line-breaks may be omitted when copied over to the application.

- For commands with the `INDEX` parameter, `INDEX` refers to the numbers from the **list of patients currently displayed**. Check that you are giving a valid index for the currently displayed list!

- For commands with the `INDEX` parameter, if you enter the index as `0` or a number longer than 10 digits, the error message will tell you `Invalid command format!`. Doublecheck that you are giving a valid index for the currently displayed list!
</div>

[🔝 Back to Top](#table-of-contents)

---

<div style="page-break-after: always;"></div>

## 🎯 **Commands & Usage** {#commands--usage}

Each command is designed to make patient and session management **fast and intuitive**.

### **Listing Patients** {#listing-patients}

You can view all patients using the `list` command!

**Example:**

```bash
list
```

✔️ **Expected Output:**

<img src="images/listCommand.png" alt="image" width="800"/>

⚠️ **Warning:** This will show all patients, so be mindful if you have a large list.<br>
💡 **Tip:** Use the [Find](#finding-a-patient) command to quickly locate a patient.

[🔝 Back to Top](#table-of-contents)

---

### **Finding a Patient** {#finding-a-patient}

You can find a specific patient by their name,
phone number or address, using the `find` command.

```bash
find KEYWORD [MORE_KEYWORDS]
```

**Example:**

```bash
find yu
```

✔️ **Expected Output:**

<img src="images/findCommand.png" alt="image" width="800"/>

⚠️ **Warning:** Multiple matches may be returned if you use a common name/address/phone number.<br>
💡 **Tip:** Use specific names or words to narrow your search.

[🔝 Back to Top](#table-of-contents)

---

<div style="page-break-after: always;"></div>

### **Adding a Patient** {#adding-a-patient}

You can add new patients using their name, phone number, and address.

```bash
add n/NAME p/PHONE_NUMBER a/ADDRESS [t/TAG]…​
```

**Example:**

```bash
add n/John Doe p/98005442 a/123 Clementi Street t/ADHD
```

✔️ **Expected Output:**

<img src="images/addCommand.png" alt="image" width="800"/>

⚠️ **Warning:** Duplicate patient names are not allowed, for clarity. (case insensitive)

💡 **Tip:** 
Use **tags** (`t/`) to categorize patients (e.g., `t/Anxiety`). Duplicate tags (case-insensitive) will be auto-filtered to only preserve the first instance seen.

**Example:**
```bash
add n/John Doe p/98005442 a/123 Clementi Street t/ADHD t/adhd t/Anxiety t/ANXIETY
```
In this example, only the tags `ADHD` and `Anxiety` will be preserved.


>💡 **Tip: Name Constraints**<br>
> Names should only contain alphabets, numbers, spaces, and certain special characters `,.'-`<br>
> Additionally, a `s/o` or `d/o` is allowed between names (e.g, `Ridwan s/o Mista`)<br>
> Only one `s/o` or `d/o` is allowed in the full name.<br>

>💡 **Tip: Phone Number Constraints**<br>
> Phone numbers must consist of only digits, optionally starting with a '+', and be between 3-15 digits long.<br>
> This allows you to add patients from multiple countries!


[🔝 Back to Top](#table-of-contents)

---

<div style="page-break-after: always;"></div>

### **Editing a Patient** {#editing-a-patient}

You can change a patient's information using the `edit` command!

```bash
edit INDEX [n/NAME] [p/PHONE_NUMBER] [a/ADDRESS] [t/TAG]…​
```

**Example:**

```bash
edit 1 p/91234567
```

✔️ **Expected Output:**

<img src="images/editCommand.png" alt="image" width="800"/>

⚠️ **Warning:** Only update fields that need changing to avoid accidental edits.<br>
💡 **Tip:** You can edit just one piece of data, e.g, only the phone number. <br>
<<<<<<< HEAD
💡 You may also use **tags** (`t/`) to alphanumerically categorize patients (e.g., `t/Anxiety`).
=======
💡 **Tip:** You may also use **tags** (`t/`) to categorize patients (e.g., `t/Anxiety`). Duplicate tags (case-insensitive) will be auto-filtered to only preserve the first instance seen.


**Example:**
```bash
add n/John Doe p/98005442 a/123 Clementi Street t/ADHD t/adhd t/Anxiety t/ANXIETY
```
In this example, only the tags `ADHD` and `Anxiety` will be preserved.

>💡 **Tip: Phone Number Constraints**<br>
> Phone numbers must consist of only digits, optionally starting with a '+', and be between 3-15 digits long.<br>
> This allows you to add patients from overseas as well!
>>>>>>> 8e13d772


[🔝 Back to Top](#table-of-contents)

---

<div style="page-break-after: always;"></div>

### **Deleting a Patient** {#deleting-a-patient}

After a patient recovers, you can delete them from NeuroSync using the index number listed next to their name.

📝 **Note**: Deleting a patient also deletes all of their notes.

```bash
delete INDEX
```

**Example:**

```bash
delete 3
```

✔️ **Expected Output:**

<img src="images/deleteCommand.png" alt="image" width="800"/>

💡 **Tip:** You can undo a delete using the [undo](#undo) command!

[🔝 Back to Top](#table-of-contents)

---

<div style="page-break-after: always;"></div>

### **Viewing Notes** {#viewing-notes}
To see all notes at a glance! 

```bash
viewnotes INDEX
viewnotes all
```

💡 **Tip:** The `viewnotes all` command only displays notes from your current patient list panel.

**Example:**

```bash
viewnotes 1
```

✔️ **Expected Output:**

<img src="images/viewNotesCommand.png" alt="image" width="800"/>

⚠️ **Warning:** If a patient has many notes, it may take a moment to load.<br>
💡 **Tip:** Use [Filter Notes](#filtering-notes) to narrow down results if you have many notes.

[🔝 Back to Top](#table-of-contents)

---

<div style="page-break-after: always;"></div>

### **Filtering Notes** {#filtering-notes}

To see specific notes for one patient!

```bash
filternote INDEX nt/TITLE_KEYWORD
```

**Example:**

```bash
filternote 1 nt/23
```

✔️ **Expected Output:**

<img src="images/filterNoteCommand.png" alt="image" width="800"/>

⚠️ **Warning:** Be specific with keywords to avoid too many results.<br>
💡 **Tip:** Keywords should be part of the note's title for better results.

[🔝 Back to Top](#table-of-contents)

---

<div style="page-break-after: always;"></div>

### **Adding a Note** {#adding-a-note}
You can add notes to a patient to keep track of discussions, diagnoses, etc.<br>
Duplicate note titles (case-insensitive) are not allowed.


```bash
note INDEX nt/TITLE nc/CONTENT
```

**Example:**

```bash
note 2 nt/Mood Assessment nc/Discussed mood swings and coping strategies.
```

✔️ **Expected Output:**

<img src="images/noteCommand.png" alt="image" width="800"/>

<div style="page-break-after: always;"></div>
View the changes after:

  <img src="images/viewAfterAddNoteCommand.png" alt="image" width="800"/>

💡 **Tip:** Keep notes short and concise, highlighting the most important aspects.

[🔝 Back to Top](#table-of-contents)

---

<div style="page-break-after: always;"></div>

### **Editing a Note** {#editing-a-note}

You can always make changes to your **note content** after creating it, using the `editnote` command!

```bash
editnote INDEX nt/TITLE nc/CONTENT
```

**Example:**

```bash
editnote 2 nt/Mood Assessment nc/Patient showed signs of suicide. Discussed mood swings and coping strategies.
```

✔️ **Expected Output:**

<img src="images/editNoteCommand.png" alt="image" width="800"/>

<div style="page-break-after: always;"></div>
View the changes after:

  <img src="images/viewAfterEditNoteCommand.png" alt="image" width="800"/>


💡 **Tip:** You can only edit the **note content**. If you wish to change a note title, you can [delete a note](#deleting-a-note) and [add a new note](#adding-a-note) with the changed title!


[🔝 Back to Top](#table-of-contents)

---

<div style="page-break-after: always;"></div>

### **Deleting a Note** {#deleting-a-note}

If you no longer need a note, you can delete it using the `deletenote` command.

```bash
deletenote INDEX nt/TITLE  ## INDEX here refers to the index in the currently displayed note list.
```

**Example:**

```bash
deletenote 2 nt/Mood Assessment
```

✔️ **Expected Output:**

<img src="images/deleteNoteCommand.png" alt="image" width="800"/>

<div style="page-break-after: always;"></div>
View the changes after:

  <img src="images/viewAfterDeleteNoteCommand.png" alt="image" width="800"/>

💡 **Tip:** Keep backups if needed.

[🔝 Back to Top](#table-of-contents)

---

<div style="page-break-after: always;"></div>

### **Undo** {#undo}

If you made a mistake, don't stress! You can **undo your previous change** using this command.

**Example (following the example in `deletenote`):**

```bash
undo
```

✔️ **Expected Output:**

<img src="images/undoCommand.png" alt="image" width="800"/>

<div style="page-break-after: always;"></div>
View the changes after:

  <img src="images/viewAfterUndoCommand.png" alt="image" width="800"/>

💡 **Tip:** `undo` command does not apply to `list`, `find`, `viewnotes`, `filternote`and `help`. 

[🔝 Back to Top](#table-of-contents)

---

<div style="page-break-after: always;"></div>

### **Redo** {#redo}

If you need to get back a change you undid, don't stress! You can **redo your previous change** using this command.

**Example (following the example in `undo`):**

```bash
redo
```

✔️ **Expected Output:**

<img src="images/redoCommand.png" alt="image" width="800"/>

<div style="page-break-after: always;"></div>
View the changes after:

  <img src="images/viewAfterRedoCommand.png" alt="image" width="800"/>

[🔝 Back to Top](#table-of-contents)

---

<div style="page-break-after: always;"></div>

### **Clear All Data** {#clear-data}

⚠️ **Warning:** Use with caution! This will instantly remove all data.<br>

**Example:**

```bash
clear
```

✔️ **Expected Output:**

<img src="images/clearCommand.png" alt="image" width="800"/>

💡 **Tip:** You can recover your lost data using the **undo** command.

[🔝 Back to Top](#table-of-contents)

---

<div style="page-break-after: always;"></div>

### **Help** {#help}

Opens a pop-up to give you the link to this User Guide

**Example:**

```bash
help
```

✔️ **Expected Output:**

<img src="images/helpCommand.png" alt="image" width="800"/>

💡 **Tip:** Use **help** if you forget a command.

[🔝 Back to Top](#table-of-contents)

---

<div style="page-break-after: always;"></div>

## ❓ **FAQs & Troubleshooting** {#faqs--troubleshooting}

**Q: Where is my data stored?**
**A:** Your data is saved in `addressbook.json` inside the `/data` folder.<br>
⚠️ **Warning:** Please do not modify `addressbook.json` as there could be unpredictable effects.<br>

**Q: Can I undo a deletion?**<br>
**A:** Yes! There is an [undo](#undo) feature, to recover data or undo edits.

**Q: How do I transfer data to another device?**<br>
**A:** Copy the `addressbook.json` file from `/data` and paste it into the same directory on the new device.

<<<<<<< HEAD
**Q: How many patients does NeuroSync Support??**
**A:** 999999999, if more are added, unexpected behaviour might happen.
=======
**Q: Can I use languages other than English?**<br>
**A:** As of now, NeuroSync only has full support for English. Using other languages is not totally disallowed, but may cause unintended behaviours. Do keep a lookout for future releases supporting more languages!

>>>>>>> 8e13d772

[🔝 Back to Top](#table-of-contents)

---

## 🙌 Acknowledgements {#acknowledgements}

This project is based on the AddressBook-Level3 project by the SE-EDU initiative.

Visit [se-education.org](https://se-education.org) for more open-source CS education projects.

[🔝 Back to Top](#table-of-contents)

---

## 📬 Contact & Support {#contact-support}

For issues and contributions, please raise an issue or pull request in the [GitHub repository](https://github.com/AY2425S2-CS2103T-F13-1/tp).

[🔝 Back to Top](#table-of-contents)

🚀 _Enjoy using NeuroSync!_<|MERGE_RESOLUTION|>--- conflicted
+++ resolved
@@ -280,11 +280,7 @@
 
 ⚠️ **Warning:** Only update fields that need changing to avoid accidental edits.<br>
 💡 **Tip:** You can edit just one piece of data, e.g, only the phone number. <br>
-<<<<<<< HEAD
-💡 You may also use **tags** (`t/`) to alphanumerically categorize patients (e.g., `t/Anxiety`).
-=======
-💡 **Tip:** You may also use **tags** (`t/`) to categorize patients (e.g., `t/Anxiety`). Duplicate tags (case-insensitive) will be auto-filtered to only preserve the first instance seen.
-
+💡 **Tip:** You may also use **tags** (`t/`) to alphanumerically categorize patients (e.g., `t/Anxiety`). Duplicate tags (case-insensitive) will be auto-filtered to only preserve the first instance seen.
 
 **Example:**
 ```bash
@@ -295,7 +291,7 @@
 >💡 **Tip: Phone Number Constraints**<br>
 > Phone numbers must consist of only digits, optionally starting with a '+', and be between 3-15 digits long.<br>
 > This allows you to add patients from overseas as well!
->>>>>>> 8e13d772
+
 
 
 [🔝 Back to Top](#table-of-contents)
@@ -592,15 +588,12 @@
 **Q: How do I transfer data to another device?**<br>
 **A:** Copy the `addressbook.json` file from `/data` and paste it into the same directory on the new device.
 
-<<<<<<< HEAD
 **Q: How many patients does NeuroSync Support??**
 **A:** 999999999, if more are added, unexpected behaviour might happen.
-=======
+
 **Q: Can I use languages other than English?**<br>
 **A:** As of now, NeuroSync only has full support for English. Using other languages is not totally disallowed, but may cause unintended behaviours. Do keep a lookout for future releases supporting more languages!
 
->>>>>>> 8e13d772
-
 [🔝 Back to Top](#table-of-contents)
 
 ---
