---
layout: page
title: User Guide
---

# **Welcome to the NeuroSync User Guide!**

NeuroSync helps psychiatrists **manage patient records and session notes efficiently**. Choose a topic below to get step-by-step instructions, troubleshoot issues, and maximize your productivity!

  <img src="images/ugFrontPagePhoto.png" alt="image" width="800"/>

## 💡 **Core Features** {#core-features}

- 📁 **Manage Patient Records** - Add, edit, and delete patient details.
- 📝 **Session Notes** - Keep track of discussions, diagnoses, and treatments.
- 🔎 **Powerful Search & Filters** - Quickly retrieve any patient or note.
- ⚡ **Command-Based Interface** - Fast, efficient, and easy to use.

## 📜 Table of Contents {#table-of-contents}

1. [Introduction](#introduction)
2. [Getting Started](#getting-started)
3. [Core Features](#core-features)
4. [Command Summary](#command-summary)
5. [Commands & Usage](#commands--usage)
   - **Patient Management Commands**
     - [View All Patients](#listing-patients)
     - [Finding a Patient](#finding-a-patient)
     - [Adding a Patient](#adding-a-patient)
     - [Editing a Patient](#editing-a-patient)
     - [Deleting a Patient](#deleting-a-patient)
   - **Note Management Commands**
     - [Viewing Notes](#viewing-notes)
     - [Filtering Notes](#filtering-notes)
     - [Adding a Note](#adding-a-note)
     - [Edit a Note](#editing-a-note)
     - [Delete a Note](#deleting-a-note)
   - **General Commands**
     - [Undo](#undo)
     - [Redo](#redo)
     - [Clear All Data](#clear-data)
     - [Help](#help)
6. [FAQs & Troubleshooting](#faqs--troubleshooting)
7. [Technology Stack](#technology-stack)
8. [Acknowledgemets](#acknowledgements)
9. [Contact & Support](#contact-support)

---

<div style="page-break-after: always;"></div>

## 📢 **Introduction** {#introduction}

### What does NeuroSync do?

NeuroSync **keeps track of patient details and session notes effortlessly**. No more searching through paper files—find what you need **instantly** using powerful search and filter commands.

**Why Use NeuroSync?**<br>
✅ **Fast & Simple** - No unnecessary clicks, just type commands.<br>
✅ **Powerful Search & Filters** - Retrieve patient data in seconds.<br>
✅ **Organized & Secure** - Keep confidential data well-structured.

[🔝 Back to Top](#table-of-contents)

---

## 🚀 **Getting Started** {#getting-started}

### **1️⃣ Download & Install**

1. Download the latest release from [NeuroSync Releases](https://github.com/AY2425S2-CS2103T-F13-1/tp/releases).
2. Move the downloaded jar file to your preferred folder where you'd like to store your NeuroSync app
3. Check your Java version:

- NeuroSync runs exclusively on Java version 17
- To check your Java version, you can follow this [tutorial](https://www.java.com/en/download/help/version_manual.html)

4. Open NeuroSync:

- For Windows:
  - Open the folder where NeuroSync is saved
  - Hold shift, right-click in the folder, select "Open Command Window Here"
  - Type the following command and press Enter.
  ```bash
  java -jar NeuroSync.jar
  ```
  <img src="images/javaJar.png" alt="image" width="800"/>
- For Mac:
  - Press `Command (⌘) + Space` to open spotlight search, search for Terminal and open it
  - Type `cd` (followed by a space), then drag and drop the folder where NeuroSync is saved into the Terminal window
  - Press Enter, then type:
  ```bash
  java -jar NeuroSync.jar
  ```
  - Press Enter

5. You can now use NeuroSync!

### **2️⃣ System Requirements**

- **Java**: Version 17
- **OS Compatibility**: Windows, macOS, Linux

[🔝 Back to Top](#table-of-contents)

---

<div style="page-break-after: always;"></div>

## 🧭 **Command Summary** {#command-summary}

| **Action**                            | **Command Syntax**                                                                                              |
| ------------------------------------- | --------------------------------------------------------------------------------------------------------------- |
| [List Patients](#listing-patients)    | `list`                                                                                                          |
| [Find Patient](#finding-a-patient)    | `find KEYWORD [MORE_KEYWORDS]`<br>`find yu`                                                                     |
| [Add Patient](#adding-a-patient)      | `add n/NAME p/PHONE_NUMBER a/ADDRESS [t/TAG]…​`<br>`add n/John Doe p/98005442 a/123 Clementi Street t/ADHD`     |
| [Edit Patient](#editing-a-patient)    | `edit INDEX [n/NAME] [p/PHONE_NUMBER] [a/ADDRESS] [t/TAG]…​`<br>`edit 1 p/91234567`                             |
| [Delete Patient](#deleting-a-patient) | `delete INDEX`<br>`delete 1`                                                                                    |
| [View Notes](#viewing-notes)          | `viewnotes INDEX or viewnotes all`<br>`viewnotes 1 or viewnotes all`                                            |
| [Filter Note](#filtering-notes)       | `filternote INDEX nt/TITLE_KEYWORD`<br>`filternote 1 nt/anxiety`                                                |
| [Add Note](#adding-a-note)            | `note INDEX nt/TITLE nc/CONTENT`<br>`note 1 nt/Mood Assessment nc/Discussed mood swings and coping strategies.` |
| [Edit Note](#editing-a-note)          | `editnote INDEX nt/TITLE nc/CONTENT`<br>`editnote 1 nt/Mood Assessment nc/Updated content with more details.`   |
| [Delete Note](#deleting-a-note)       | `deletenote INDEX nt/TITLE`<br>`deletenote 1 nt/Mood Assessment`                                                |
| [Undo](#undo)                         | `undo`                                                                                                          |
| [Redo](#redo)                         | `redo`                                                                                                          |
| [Clear Data](#clear-data)             | `clear`                                                                                                         |
| [Help](#help)                         | `help`                                                                                                          |

<div markdown="block" class="alert alert-info">

**:information_source: Notes about the command format:**<br>

- Words in `UPPER_CASE` are the parameters to be supplied by the user.<br>
  e.g. in `add n/NAME`, `NAME` is a parameter which can be used as `add n/John Doe`.

- Items in square brackets are optional but commands like `edit` require at least one parameter to be specified.<br>
  e.g `n/NAME [t/TAG]` can be used as `n/John Doe t/ADHD` or as `n/John Doe`.

- Items with `…`​ after them can be used multiple times including zero times.<br>
  e.g. `[t/TAG]…​` can be used as ` ` (i.e. 0 times), `t/ADHD`, `t/ADHD t/Depression` etc.

- Parameters can be in any order.<br>
  e.g. if the command specifies `n/NAME p/PHONE_NUMBER`, `p/PHONE_NUMBER n/NAME` is also acceptable.

- Extraneous parameters for commands that do not take in parameters (such as `help`, `list`, `exit` and `clear`) will be ignored.<br>
  e.g. if the command specifies `help 123`, it will be interpreted as `help`.

<<<<<<< HEAD
- After executing commands that changes the data, the displayed list will refresh to display all patients again.<br>
  Commands include: `add`, `edit`, `delete`, `note`, `editnote`, `deletenote`, `undo`, `redo`.

- If you are using a PDF version of this document, be careful when copying and pasting commands that span multiple lines as space characters surrounding line-breaks may be omitted when copied over to the application.
=======

* If you are using a PDF version of this document, be careful when copying and pasting commands that span multiple lines as space characters surrounding line-breaks may be omitted when copied over to the application.

* For commands with the `INDEX` parameter, `INDEX` refers to the numbers from the **list of patients currently displayed**. Check that you are giving a valid index for the currently displayed list!

* For commands with the `INDEX` parameter, if you enter the index as `0` or a number longer than 10 digits, the error message will tell you `Invalid command format!`. Doublecheck that you are giving a valid index for the currently displayed list!
>>>>>>> 88b10af7
</div>

[🔝 Back to Top](#table-of-contents)

---

<div style="page-break-after: always;"></div>

## 🎯 **Commands & Usage** {#commands--usage}

Each command is designed to make patient and session management **fast and intuitive**.

### **Listing Patients** {#listing-patients}

You can view all patients using the `list` command!

**Example:**

```bash
list
```

✔️ **Expected Output:**

<img src="images/listCommand.png" alt="image" width="800"/>

⚠️ **Warning:** This will show all patients, so be mindful if you have a large list.<br>
💡 **Tip:** Use the [Find](#finding-a-patient) command to quickly locate a patient.

[🔝 Back to Top](#table-of-contents)

---

### **Finding a Patient** {#finding-a-patient}

You can find a specific patient by their name,
phone number or address, using the `find` command.

```bash
find KEYWORD [MORE_KEYWORDS]
```

**Example:**

```bash
find yu
```

✔️ **Expected Output:**

<img src="images/findCommand.png" alt="image" width="800"/>

⚠️ **Warning:** Multiple matches may be returned if you use a common name/address/phone number.<br>
💡 **Tip:** Use specific names or words to narrow your search.

[🔝 Back to Top](#table-of-contents)

---

<div style="page-break-after: always;"></div>

### **Adding a Patient** {#adding-a-patient}

You can add new patients using their name, phone number, and address.

```bash
add n/NAME p/PHONE_NUMBER a/ADDRESS [t/TAG]…​
```

**Example:**

```bash
add n/John Doe p/98005442 a/123 Clementi Street t/ADHD
```

✔️ **Expected Output:**

<img src="images/addCommand.png" alt="image" width="800"/>

<<<<<<< HEAD
⚠️ **Warning:** Duplicate patient names are not allowed, for clarity. (case insensitive)<br>
💡 **Tip:** Use **tags** (`t/`) to categorize patients (e.g., `t/Anxiety`).<br>

>💡 **Name Constraints**<br>
> 
> - Names should only contain alphabets, numbers, spaces, and certain special characters `,.'-`<br>
> - Additionally, a `s/o` or `d/o` is allowed between names (e.g, `Ridwan s/o Mista`)<br>
> - Only one `s/o` or `d/o` is allowed in the full name.<br>
> - Phone numbers are allowed from a range of 3 to 15 digits to support multiple countries!
=======
⚠️ **Warning:** Duplicate patient names are not allowed, for clarity.

💡 **Tip:** 
Use **tags** (`t/`) to categorize patients (e.g., `t/Anxiety`). Duplicate tags (case-insensitive) will be auto-filtered to only preserve the first instance seen.

**Example:**
```bash
add n/John Doe p/98005442 a/123 Clementi Street t/ADHD t/adhd t/Anxiety t/ANXIETY
```
In this example, only the tags `ADHD` and `Anxiety` will be preserved.


>💡 **Tip: Name Constraints**<br>
> Names should only contain alphabets, numbers, spaces, and certain special characters `,.'-`<br>
> Additionally, one instance of `s/o` or `d/o` is allowed between names (e.g, `Ridwan s/o Mista`)

>💡 **Tip: Phone Number Constraints**<br>
> Phone numbers must consist of only digits, optionally starting with a '+', and be between 3-15 digits long.<br>
> This allows you to add patients from multiple countries!

>>>>>>> 88b10af7

[🔝 Back to Top](#table-of-contents)

---

<div style="page-break-after: always;"></div>

### **Editing a Patient** {#editing-a-patient}

You can change a patient's information using the `edit` command!

```bash
edit INDEX [n/NAME] [p/PHONE_NUMBER] [a/ADDRESS] [t/TAG]…​
```

**Example:**

```bash
edit 1 p/91234567
```

✔️ **Expected Output:**

<img src="images/editCommand.png" alt="image" width="800"/>

⚠️ **Warning:** Only update fields that need changing to avoid accidental edits.<br>
💡 **Tip:** You can edit just one piece of data, e.g, only the phone number. <br>
💡 **Tip:** You may also use **tags** (`t/`) to categorize patients (e.g., `t/Anxiety`). Duplicate tags (case-insensitive) will be auto-filtered to only preserve the first instance seen.


**Example:**
```bash
add n/John Doe p/98005442 a/123 Clementi Street t/ADHD t/adhd t/Anxiety t/ANXIETY
```
In this example, only the tags `ADHD` and `Anxiety` will be preserved.

>💡 **Tip: Phone Number Constraints**<br>
> Phone numbers must consist of only digits, optionally starting with a '+', and be between 3-15 digits long.<br>
> This allows you to add patients from overseas as well!


[🔝 Back to Top](#table-of-contents)

---

<div style="page-break-after: always;"></div>

### **Deleting a Patient** {#deleting-a-patient}

After a patient recovers, you can delete them from NeuroSync using the index number listed next to their name.

📝 **Note**: Deleting a patient also deletes all of their notes.

```bash
delete INDEX
```

**Example:**

```bash
delete 3
```

✔️ **Expected Output:**

<img src="images/deleteCommand.png" alt="image" width="800"/>

💡 **Tip:** You can undo a delete using the [undo](#undo) command!

[🔝 Back to Top](#table-of-contents)

---

<div style="page-break-after: always;"></div>

### **Viewing Notes** {#viewing-notes}
To see all notes at a glance! 

```bash
viewnotes INDEX
viewnotes all
```

💡 **Tip:** The `viewnotes all` command only displays notes from your current patient list panel.

**Example:**

```bash
viewnotes 1
```

✔️ **Expected Output:**

<img src="images/viewNotesCommand.png" alt="image" width="800"/>

⚠️ **Warning:** If a patient has many notes, it may take a moment to load.<br>
💡 **Tip:** Use [Filter Notes](#filtering-notes) to narrow down results if you have many notes.

[🔝 Back to Top](#table-of-contents)

---

<div style="page-break-after: always;"></div>

### **Filtering Notes** {#filtering-notes}

To see specific notes for one patient!

```bash
filternote INDEX nt/TITLE_KEYWORD
```

**Example:**

```bash
filternote 1 nt/23
```

✔️ **Expected Output:**

<img src="images/filterNoteCommand.png" alt="image" width="800"/>

⚠️ **Warning:** Be specific with keywords to avoid too many results.<br>
💡 **Tip:** Keywords should be part of the note's title for better results.

[🔝 Back to Top](#table-of-contents)

---

<div style="page-break-after: always;"></div>

### **Adding a Note** {#adding-a-note}
You can add notes to a patient to keep track of discussions, diagnoses, etc.<br>
Duplicate note titles (case-insensitive) are not allowed.


```bash
note INDEX nt/TITLE nc/CONTENT
```

**Example:**

```bash
note 2 nt/Mood Assessment nc/Discussed mood swings and coping strategies.
```

✔️ **Expected Output:**

<img src="images/noteCommand.png" alt="image" width="800"/>

<div style="page-break-after: always;"></div>
View the changes after:

  <img src="images/viewAfterAddNoteCommand.png" alt="image" width="800"/>

💡 **Tip:** Keep notes short and concise, highlighting the most important aspects.

[🔝 Back to Top](#table-of-contents)

---

<div style="page-break-after: always;"></div>

### **Editing a Note** {#editing-a-note}

You can always make changes to your **note content** after creating it, using the `editnote` command!

```bash
editnote INDEX nt/TITLE nc/CONTENT
```

**Example:**

```bash
editnote 2 nt/Mood Assessment nc/Patient showed signs of suicide. Discussed mood swings and coping strategies.
```

✔️ **Expected Output:**

<img src="images/editNoteCommand.png" alt="image" width="800"/>

<div style="page-break-after: always;"></div>
View the changes after:

  <img src="images/viewAfterEditNoteCommand.png" alt="image" width="800"/>


💡 **Tip:** You can only edit the **note content**. If you wish to change a note title, you can [delete a note](#deleting-a-note) and [add a new note](#adding-a-note) with the changed title!


[🔝 Back to Top](#table-of-contents)

---

<div style="page-break-after: always;"></div>

### **Deleting a Note** {#deleting-a-note}

If you no longer need a note, you can delete it using the `deletenote` command.

```bash
deletenote INDEX nt/TITLE  ## INDEX here refers to the index in the currently displayed note list.
```

**Example:**

```bash
deletenote 2 nt/Mood Assessment
```

✔️ **Expected Output:**

<img src="images/deleteNoteCommand.png" alt="image" width="800"/>

<div style="page-break-after: always;"></div>
View the changes after:

  <img src="images/viewAfterDeleteNoteCommand.png" alt="image" width="800"/>

💡 **Tip:** Keep backups if needed.

[🔝 Back to Top](#table-of-contents)

---

<div style="page-break-after: always;"></div>

### **Undo** {#undo}

If you made a mistake, don't stress! You can **undo your previous change** using this command.

**Example (following the example in `deletenote`):**

```bash
undo
```

✔️ **Expected Output:**

<img src="images/undoCommand.png" alt="image" width="800"/>

<div style="page-break-after: always;"></div>
View the changes after:

  <img src="images/viewAfterUndoCommand.png" alt="image" width="800"/>

💡 **Tip:** `undo` command does not apply to `list`, `find`, `viewnotes`, `filternote`and `help`. 

[🔝 Back to Top](#table-of-contents)

---

<div style="page-break-after: always;"></div>

### **Redo** {#redo}

If you need to get back a change you undid, don't stress! You can **redo your previous change** using this command.

**Example (following the example in `undo`):**

```bash
redo
```

✔️ **Expected Output:**

<img src="images/redoCommand.png" alt="image" width="800"/>

<div style="page-break-after: always;"></div>
View the changes after:

  <img src="images/viewAfterRedoCommand.png" alt="image" width="800"/>

[🔝 Back to Top](#table-of-contents)

---

<div style="page-break-after: always;"></div>

### **Clear All Data** {#clear-data}

⚠️ **Warning:** Use with caution! This will instantly remove all data.<br>

**Example:**

```bash
clear
```

✔️ **Expected Output:**

<img src="images/clearCommand.png" alt="image" width="800"/>

💡 **Tip:** You can recover your lost data using the **undo** command.

[🔝 Back to Top](#table-of-contents)

---

<div style="page-break-after: always;"></div>

### **Help** {#help}

Opens a pop-up to give you the link to this User Guide

**Example:**

```bash
help
```

✔️ **Expected Output:**

<img src="images/helpCommand.png" alt="image" width="800"/>

💡 **Tip:** Use **help** if you forget a command.

[🔝 Back to Top](#table-of-contents)

---

<div style="page-break-after: always;"></div>

## ❓ **FAQs & Troubleshooting** {#faqs--troubleshooting}

**Q: Where is my data stored?**
**A:** Your data is saved in `addressbook.json` inside the `/data` folder.<br>
⚠️ **Warning:** Please do not modify `addressbook.json` as there could be unpredictable effects.<br>

**Q: Can I undo a deletion?**<br>
**A:** Yes! There is an [undo](#undo) feature, to recover data or undo edits.

**Q: How do I transfer data to another device?**<br>
**A:** Copy the `addressbook.json` file from `/data` and paste it into the same directory on the new device.

**Q: Can I use languages other than English?**<br>
**A:** As of now, NeuroSync only has full support for English. Using other languages is not totally disallowed, but may cause unintended behaviours. Do keep a lookout for future releases supporting more languages!


[🔝 Back to Top](#table-of-contents)

---

## 🙌 Acknowledgements {#acknowledgements}

This project is based on the AddressBook-Level3 project by the SE-EDU initiative.

Visit [se-education.org](https://se-education.org) for more open-source CS education projects.

[🔝 Back to Top](#table-of-contents)

---

## 📬 Contact & Support {#contact-support}

For issues and contributions, please raise an issue or pull request in the [GitHub repository](https://github.com/AY2425S2-CS2103T-F13-1/tp).

[🔝 Back to Top](#table-of-contents)

🚀 _Enjoy using NeuroSync!_<|MERGE_RESOLUTION|>--- conflicted
+++ resolved
@@ -145,19 +145,14 @@
 - Extraneous parameters for commands that do not take in parameters (such as `help`, `list`, `exit` and `clear`) will be ignored.<br>
   e.g. if the command specifies `help 123`, it will be interpreted as `help`.
 
-<<<<<<< HEAD
 - After executing commands that changes the data, the displayed list will refresh to display all patients again.<br>
   Commands include: `add`, `edit`, `delete`, `note`, `editnote`, `deletenote`, `undo`, `redo`.
 
 - If you are using a PDF version of this document, be careful when copying and pasting commands that span multiple lines as space characters surrounding line-breaks may be omitted when copied over to the application.
-=======
-
-* If you are using a PDF version of this document, be careful when copying and pasting commands that span multiple lines as space characters surrounding line-breaks may be omitted when copied over to the application.
-
-* For commands with the `INDEX` parameter, `INDEX` refers to the numbers from the **list of patients currently displayed**. Check that you are giving a valid index for the currently displayed list!
-
-* For commands with the `INDEX` parameter, if you enter the index as `0` or a number longer than 10 digits, the error message will tell you `Invalid command format!`. Doublecheck that you are giving a valid index for the currently displayed list!
->>>>>>> 88b10af7
+
+- For commands with the `INDEX` parameter, `INDEX` refers to the numbers from the **list of patients currently displayed**. Check that you are giving a valid index for the currently displayed list!
+
+- For commands with the `INDEX` parameter, if you enter the index as `0` or a number longer than 10 digits, the error message will tell you `Invalid command format!`. Doublecheck that you are giving a valid index for the currently displayed list!
 </div>
 
 [🔝 Back to Top](#table-of-contents)
@@ -237,18 +232,7 @@
 
 <img src="images/addCommand.png" alt="image" width="800"/>
 
-<<<<<<< HEAD
-⚠️ **Warning:** Duplicate patient names are not allowed, for clarity. (case insensitive)<br>
-💡 **Tip:** Use **tags** (`t/`) to categorize patients (e.g., `t/Anxiety`).<br>
-
->💡 **Name Constraints**<br>
-> 
-> - Names should only contain alphabets, numbers, spaces, and certain special characters `,.'-`<br>
-> - Additionally, a `s/o` or `d/o` is allowed between names (e.g, `Ridwan s/o Mista`)<br>
-> - Only one `s/o` or `d/o` is allowed in the full name.<br>
-> - Phone numbers are allowed from a range of 3 to 15 digits to support multiple countries!
-=======
-⚠️ **Warning:** Duplicate patient names are not allowed, for clarity.
+⚠️ **Warning:** Duplicate patient names are not allowed, for clarity. (case insensitive)
 
 💡 **Tip:** 
 Use **tags** (`t/`) to categorize patients (e.g., `t/Anxiety`). Duplicate tags (case-insensitive) will be auto-filtered to only preserve the first instance seen.
@@ -262,13 +246,13 @@
 
 >💡 **Tip: Name Constraints**<br>
 > Names should only contain alphabets, numbers, spaces, and certain special characters `,.'-`<br>
-> Additionally, one instance of `s/o` or `d/o` is allowed between names (e.g, `Ridwan s/o Mista`)
+> Additionally, a `s/o` or `d/o` is allowed between names (e.g, `Ridwan s/o Mista`)<br>
+> Only one `s/o` or `d/o` is allowed in the full name.<br>
 
 >💡 **Tip: Phone Number Constraints**<br>
 > Phone numbers must consist of only digits, optionally starting with a '+', and be between 3-15 digits long.<br>
 > This allows you to add patients from multiple countries!
 
->>>>>>> 88b10af7
 
 [🔝 Back to Top](#table-of-contents)
 
