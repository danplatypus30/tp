--- conflicted
+++ resolved
@@ -230,17 +230,11 @@
 <img src="images/addCommand.png" alt="image" width="800"/>
 
 ⚠️ **Warning:** Duplicate patient names are not allowed, for clarity.<br>
-<<<<<<< HEAD
-⚠️ **Warning:** Please do not add patients by changing `addressbook.json`. Same warning applies <br>
 💡 **Tip:** Use **tags** (`t/`) to categorize patients (e.g., `t/Anxiety`).<br>
 
-> 💡 **Tip: Name Constraints**<br>
+>💡 **Tip: Name Constraints**<br>
 > Names should only contain alphabets, numbers, spaces, and certain special characters `,.'-`<br>
 > Additionally, `s/o` and `d/o` are allowed between names (e.g, `Ridwan s/o Mista`)
-=======
-💡 **Tip:** Names should only contain alphabets, numbers, spaces, and certain special characters `,.'-`<br>
-Additionally, `s/o` and `d/o` are allowed between names (e.g, `Ridwan s/o Mista`)<br>
->>>>>>> 461098d1
 
 
 [🔝 Back to Top](#table-of-contents)
