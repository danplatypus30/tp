--- conflicted
+++ resolved
@@ -20,17 +20,13 @@
     public static final String MESSAGE_PATIENTS_LISTED_OVERVIEW = "%1$d patients listed!";
     public static final String MESSAGE_DUPLICATE_FIELDS =
                 "Multiple values specified for the following single-valued field(s): ";
-<<<<<<< HEAD
     public static final String MESSAGE_DUPLICATE_PATIENT = "This patient already exists in the app";
     public static final String MESSAGE_NOTE_NOT_FOUND = "Note Title does not exist: %1$s";
     public static final String MESSAGE_NO_NOTES = "Patient %1$s has no notes";
     public static final String MESSAGE_NOT_ADDED_NOTE = "Note must have title and content! ";
     public static final String MESSAGE_INVALID_INDEX = "Invalid index! Please provide a positive integer within range.";
-
-=======
     public static final String MESSAGE_UNDO_FAILURE = "Already at the oldest change";
     public static final String MESSAGE_REDO_FAILURE = "Already at the latest change";
->>>>>>> 61341bcd
 
     /**
      * Returns an error message indicating the duplicate prefixes.
