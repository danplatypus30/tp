package seedu.address.logic.commands;

import static java.util.Objects.requireNonNull;
import static seedu.address.logic.Messages.MESSAGE_INVALID_INDEX;
import static seedu.address.logic.Messages.MESSAGE_NO_NOTES;

import java.util.List;

import seedu.address.commons.core.index.Index;
import seedu.address.logic.commands.exceptions.CommandException;
import seedu.address.model.Model;
import seedu.address.model.patient.Patient;

/**
 * Views notes for a specific patient or all patients in NeuroSync.
 */
public class ViewNotesCommand extends Command {

    public static final String COMMAND_WORD = "viewnotes";

    public static final String MESSAGE_USAGE = COMMAND_WORD
            + ": Views notes for the patient identified by the index number used in the displayed patient list "
            + "or views notes for all patients.\n"
            + "Parameters: INDEX (must be a positive integer) or 'all'\n"
            + "Example: " + COMMAND_WORD + " 1 OR " + COMMAND_WORD + " all";

    public static final String MESSAGE_SUCCESS = "Displaying notes for %1$s";
<<<<<<< HEAD
=======
    public static final String MESSAGE_SUCCESS_ALL = "Displaying notes for all patients";
    public static final String ALL_PARAMETER = "all";
>>>>>>> 61341bcd

    private final String parameter;

    /**
     * Creates a ViewNotesCommand to view notes for a specific patient or all
     * patients.
     *
     * @param parameter The index of the patient or "all" to view all patients'
     *                  notes
     */
    public ViewNotesCommand(String parameter) {
        this.parameter = parameter;
    }

    /**
     * Executes the view notes command for either a specific patient or all
     * patients.
     *
     * @param model The model containing patient data
     * @return CommandResult containing the appropriate message and patient data
     * @throws CommandException if the patient index is invalid
     */
    @Override
    public CommandResult execute(Model model) throws CommandException {
        requireNonNull(model);
        List<Patient> lastShownList = model.getFilteredPatientList();

        if (parameter.equals(ALL_PARAMETER)) {
            return new CommandResult(MESSAGE_SUCCESS_ALL,
                    false, false, true,
                    "all patients",
                    null,
                    lastShownList);
        }

        try {
            Index targetIndex = Index.fromOneBased(Integer.parseInt(parameter));
            if (targetIndex.getZeroBased() >= lastShownList.size()) {
                throw new CommandException(MESSAGE_USAGE);
            }

            Patient patientToView = lastShownList.get(targetIndex.getZeroBased());
            return new CommandResult(String.format(MESSAGE_SUCCESS, patientToView.getName().fullName),
                    false, false, true,
                    patientToView.getName().fullName,
                    patientToView.getNotes().stream().toList(),
                    null);
        } catch (NumberFormatException e) {
            throw new CommandException(MESSAGE_USAGE);
        }
    }

    @Override
    public boolean equals(Object other) {
        return other == this // short circuit if same object
                || (other instanceof ViewNotesCommand // instanceof handles nulls
                        && parameter.equals(((ViewNotesCommand) other).parameter)); // state check
    }

    public String getParameter() {
        return parameter;
    }
}<|MERGE_RESOLUTION|>--- conflicted
+++ resolved
@@ -25,11 +25,8 @@
             + "Example: " + COMMAND_WORD + " 1 OR " + COMMAND_WORD + " all";
 
     public static final String MESSAGE_SUCCESS = "Displaying notes for %1$s";
-<<<<<<< HEAD
-=======
     public static final String MESSAGE_SUCCESS_ALL = "Displaying notes for all patients";
     public static final String ALL_PARAMETER = "all";
->>>>>>> 61341bcd
 
     private final String parameter;
 
