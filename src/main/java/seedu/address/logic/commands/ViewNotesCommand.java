package seedu.address.logic.commands;

import static java.util.Objects.requireNonNull;

import java.util.List;

import seedu.address.commons.core.index.Index;
import seedu.address.logic.commands.exceptions.CommandException;
import seedu.address.model.Model;
import seedu.address.model.note.Note;
import seedu.address.model.patient.Patient;

/**
 * Command to view all notes associated with a specific patient.
 */
public class ViewNotesCommand extends Command {

    public static final String COMMAND_WORD = "viewnotes";

    public static final String MESSAGE_USAGE = COMMAND_WORD
            + ": Displays all notes for the patient identified by the index number.\n"
            + "Parameters: INDEX (must be a positive integer)\n"
            + "Example: " + COMMAND_WORD + " 2";

    public static final String MESSAGE_SUCCESS = "Displaying notes for %1$s";
    public static final String MESSAGE_NO_NOTES = "Patient %1$s has no notes.";
    public static final String MESSAGE_INVALID_INDEX = "Invalid index! Please provide a positive integer within range.";

    private final Index targetIndex;

    public ViewNotesCommand(Index targetIndex) {
        this.targetIndex = targetIndex;
    }

    @Override
    public CommandResult execute(Model model) throws CommandException {
        requireNonNull(model);
        List<Patient> lastShownList = model.getFilteredPatientList();

        if (targetIndex.getZeroBased() < 0 || targetIndex.getZeroBased() >= lastShownList.size()) {
            throw new CommandException(MESSAGE_INVALID_INDEX);
        }

        Patient patientToView = lastShownList.get(targetIndex.getZeroBased());
        List<Note> notesList = patientToView.getNotes().stream().toList();

        if (notesList.isEmpty()) {
            return new CommandResult(String.format(MESSAGE_NO_NOTES, patientToView.getName().fullName));
        }

<<<<<<< HEAD
        // Format the notes using the formatNotes method and include them in the CommandResult
        String formattedNotes = formatNotes(notesList);
        return new CommandResult(String.format(MESSAGE_SUCCESS, patientToView.getName().fullName, formattedNotes));
    }


    /**
     * Formats notes dynamically with numbering and proper wrapping.
     */
    private String formatNotes(List<Note> notesList) {
        StringBuilder sb = new StringBuilder();
        int noteNumber = 1;

        for (Note note : notesList) {
            sb.append(noteNumber).append(". ")
                    .append(note.getTitle()).append("\n")
                    .append("   ").append(note.getContent()).append("\n");

            // Add date if available
            if (note.getDateTimeCreated() != null) {
                sb.append("   Created: ").append(note.getDateTimeCreated().toString()).append("\n");
            }

            sb.append("\n"); // Add space between notes
            noteNumber++;
        }
        return sb.toString().trim();
=======
        // Return a simpler success message since notes display is now handled by the UI
        return new CommandResult(String.format(MESSAGE_SUCCESS, patientToView.getName().fullName));
>>>>>>> 72796c8d
    }

    @Override
    public boolean equals(Object other) {
        return other == this
                || (other instanceof ViewNotesCommand
                && targetIndex.equals(((ViewNotesCommand) other).targetIndex));
    }
}<|MERGE_RESOLUTION|>--- conflicted
+++ resolved
@@ -48,38 +48,8 @@
             return new CommandResult(String.format(MESSAGE_NO_NOTES, patientToView.getName().fullName));
         }
 
-<<<<<<< HEAD
-        // Format the notes using the formatNotes method and include them in the CommandResult
-        String formattedNotes = formatNotes(notesList);
-        return new CommandResult(String.format(MESSAGE_SUCCESS, patientToView.getName().fullName, formattedNotes));
-    }
-
-
-    /**
-     * Formats notes dynamically with numbering and proper wrapping.
-     */
-    private String formatNotes(List<Note> notesList) {
-        StringBuilder sb = new StringBuilder();
-        int noteNumber = 1;
-
-        for (Note note : notesList) {
-            sb.append(noteNumber).append(". ")
-                    .append(note.getTitle()).append("\n")
-                    .append("   ").append(note.getContent()).append("\n");
-
-            // Add date if available
-            if (note.getDateTimeCreated() != null) {
-                sb.append("   Created: ").append(note.getDateTimeCreated().toString()).append("\n");
-            }
-
-            sb.append("\n"); // Add space between notes
-            noteNumber++;
-        }
-        return sb.toString().trim();
-=======
         // Return a simpler success message since notes display is now handled by the UI
         return new CommandResult(String.format(MESSAGE_SUCCESS, patientToView.getName().fullName));
->>>>>>> 72796c8d
     }
 
     @Override
