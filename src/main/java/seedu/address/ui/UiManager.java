--- conflicted
+++ resolved
@@ -58,11 +58,7 @@
         Image originalImage = new Image(MainApp.class.getResourceAsStream(imagePath));
 
         // Resize the image to a more appropriate size for the icon
-<<<<<<< HEAD
-        double iconWidth = 256;  // Set to the size you want
-=======
         double iconWidth = 256; // Set to the size you want
->>>>>>> 72796c8d
         double iconHeight = 256; // Set to the size you want
 
         // Create an ImageView to scale the image
