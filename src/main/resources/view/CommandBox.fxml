--- conflicted
+++ resolved
@@ -1,14 +1,6 @@
 <?import javafx.scene.control.TextArea?>
 <?import javafx.scene.layout.VBox?>
 
-<<<<<<< HEAD
-<?import javafx.scene.control.TextField?>
-<?import javafx.scene.layout.StackPane?>
-
-<StackPane styleClass="stack-pane" xmlns="http://javafx.com/javafx/17" xmlns:fx="http://javafx.com/fxml/1">
-  <TextField fx:id="commandTextField" styleClass="command-box" onAction="#handleCommandEntered" promptText="Enter command here..."/>
-</StackPane>
-=======
 <VBox styleClass="stack-pane" xmlns="http://javafx.com/javafx/17"
       xmlns:fx="http://javafx.com/fxml/1">
   <TextArea fx:id="commandTextArea"
@@ -16,5 +8,4 @@
             wrapText="true"
             editable="true"
             focusTraversable="false"/>
-</VBox>
->>>>>>> 82cfdee0
+</VBox>