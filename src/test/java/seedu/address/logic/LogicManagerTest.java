package seedu.address.logic;

import static org.junit.Assert.assertEquals;
import static seedu.address.commons.core.Messages.MESSAGE_INVALID_PERSON_DISPLAYED_INDEX;
import static seedu.address.commons.core.Messages.MESSAGE_UNKNOWN_COMMAND;
import static seedu.address.logic.commands.CommandTestUtil.ADDRESS_DESC_AMY;
import static seedu.address.logic.commands.CommandTestUtil.EMAIL_DESC_AMY;
import static seedu.address.logic.commands.CommandTestUtil.NAME_DESC_AMY;
import static seedu.address.logic.commands.CommandTestUtil.PHONE_DESC_AMY;
import static seedu.address.testutil.Assert.assertThrows;
import static seedu.address.testutil.TypicalPersons.AMY;

import java.io.IOException;
import java.nio.file.Path;

import org.junit.Before;
import org.junit.Rule;
import org.junit.Test;
import org.junit.rules.TemporaryFolder;

import seedu.address.logic.commands.AddCommand;
import seedu.address.logic.commands.CommandResult;
import seedu.address.logic.commands.ListCommand;
import seedu.address.logic.commands.exceptions.CommandException;
import seedu.address.logic.parser.exceptions.ParseException;
import seedu.address.model.Model;
import seedu.address.model.ModelManager;
import seedu.address.model.ReadOnlyAddressBook;
import seedu.address.model.UserPrefs;
import seedu.address.model.person.Person;
import seedu.address.storage.JsonAddressBookStorage;
import seedu.address.storage.JsonUserPrefsStorage;
import seedu.address.storage.StorageManager;
import seedu.address.testutil.PersonBuilder;

public class LogicManagerTest {
    private static final IOException DUMMY_IO_EXCEPTION = new IOException("dummy exception");

    @Rule
    public TemporaryFolder temporaryFolder = new TemporaryFolder();

    private Model model = new ModelManager();
    private Logic logic;

    @Before
    public void setUp() throws Exception {
        JsonAddressBookStorage addressBookStorage = new JsonAddressBookStorage(temporaryFolder.newFile().toPath());
        JsonUserPrefsStorage userPrefsStorage = new JsonUserPrefsStorage(temporaryFolder.newFile().toPath());
        StorageManager storage = new StorageManager(addressBookStorage, userPrefsStorage);
        logic = new LogicManager(model, storage);
    }

    @Test
    public void execute_invalidCommandFormat_throwsParseException() {
        String invalidCommand = "uicfhmowqewca";
        assertParseException(invalidCommand, MESSAGE_UNKNOWN_COMMAND);
    }

    @Test
    public void execute_commandExecutionError_throwsCommandException() {
        String deleteCommand = "delete 9";
        assertCommandException(deleteCommand, MESSAGE_INVALID_PERSON_DISPLAYED_INDEX);
    }

    @Test
    public void execute_validCommand_success() throws Exception {
        String listCommand = ListCommand.COMMAND_WORD;
        assertCommandSuccess(listCommand, ListCommand.MESSAGE_SUCCESS, model);
    }

    @Test
    public void execute_storageThrowsIoException_throwsCommandException() throws Exception {
        // Setup LogicManager with JsonAddressBookIoExceptionThrowingStub
        JsonAddressBookStorage addressBookStorage =
                new JsonAddressBookIoExceptionThrowingStub(temporaryFolder.newFile().toPath());
        JsonUserPrefsStorage userPrefsStorage = new JsonUserPrefsStorage(temporaryFolder.newFile().toPath());
        StorageManager storage = new StorageManager(addressBookStorage, userPrefsStorage);
        logic = new LogicManager(model, storage);

        // Execute add command
        String addCommand = AddCommand.COMMAND_WORD + NAME_DESC_AMY + PHONE_DESC_AMY + EMAIL_DESC_AMY
                + ADDRESS_DESC_AMY;
        Person expectedPerson = new PersonBuilder(AMY).withTags().build();
        ModelManager expectedModel = new ModelManager();
        expectedModel.addPerson(expectedPerson);
        String expectedMessage = LogicManager.FILE_OPS_ERROR_MESSAGE + DUMMY_IO_EXCEPTION;
<<<<<<< HEAD
        assertCommandBehavior(CommandException.class, addCommand, expectedMessage, expectedModel);
=======
        assertCommandFailure(addCommand, CommandException.class, expectedMessage, expectedModel);
        assertHistoryCorrect(addCommand);
>>>>>>> 3b75e325
    }

    @Test
    public void getFilteredPersonList_modifyList_throwsUnsupportedOperationException() {
        assertThrows(UnsupportedOperationException.class, () -> logic.getFilteredPersonList().remove(0));
    }

    /**
     * Executes the command and confirms that
     * - no exceptions are thrown <br>
     * - the feedback message is equal to {@code expectedMessage} <br>
     * - the internal model manager state is the same as that in {@code expectedModel} <br>
     * @see #assertCommandFailure(String, Class, String, Model)
     */
    private void assertCommandSuccess(String inputCommand, String expectedMessage,
            Model expectedModel) throws CommandException, ParseException {
        CommandResult result = logic.execute(inputCommand);
        assertEquals(expectedMessage, result.getFeedbackToUser());
        assertEquals(expectedModel, model);
    }

    /**
     * Executes the command, confirms that a ParseException is thrown and that the result message is correct.
     * @see #assertCommandFailure(String, Class, String, Model)
     */
    private void assertParseException(String inputCommand, String expectedMessage) {
        assertCommandFailure(inputCommand, ParseException.class, expectedMessage);
    }

    /**
     * Executes the command, confirms that a CommandException is thrown and that the result message is correct.
     * @see #assertCommandFailure(String, Class, String, Model)
     */
    private void assertCommandException(String inputCommand, String expectedMessage) {
        assertCommandFailure(inputCommand, CommandException.class, expectedMessage);
    }

    /**
     * Executes the command, confirms that the exception is thrown and that the result message is correct.
     * @see #assertCommandFailure(String, Class, String, Model)
     */
    private void assertCommandFailure(String inputCommand, Class<? extends Throwable> expectedException,
            String expectedMessage) {
        Model expectedModel = new ModelManager(model.getAddressBook(), new UserPrefs());
        assertCommandFailure(inputCommand, expectedException, expectedMessage, expectedModel);
    }

    /**
     * Executes the command and confirms that
     * - the {@code expectedException} is thrown <br>
     * - the resulting error message is equal to {@code expectedMessage} <br>
     * - the internal model manager state is the same as that in {@code expectedModel} <br>
     * @see #assertCommandSuccess(String, String, Model)
     */
    private void assertCommandFailure(String inputCommand, Class<? extends Throwable> expectedException,
            String expectedMessage, Model expectedModel) {
        assertThrows(expectedException, expectedMessage, () -> logic.execute(inputCommand));
        assertEquals(expectedModel, model);
    }

    /**
     * A stub class to throw an {@code IOException} when the save method is called.
     */
    private static class JsonAddressBookIoExceptionThrowingStub extends JsonAddressBookStorage {
        private JsonAddressBookIoExceptionThrowingStub(Path filePath) {
            super(filePath);
        }

        @Override
        public void saveAddressBook(ReadOnlyAddressBook addressBook, Path filePath) throws IOException {
            throw DUMMY_IO_EXCEPTION;
        }
    }
}<|MERGE_RESOLUTION|>--- conflicted
+++ resolved
@@ -84,12 +84,7 @@
         ModelManager expectedModel = new ModelManager();
         expectedModel.addPerson(expectedPerson);
         String expectedMessage = LogicManager.FILE_OPS_ERROR_MESSAGE + DUMMY_IO_EXCEPTION;
-<<<<<<< HEAD
-        assertCommandBehavior(CommandException.class, addCommand, expectedMessage, expectedModel);
-=======
         assertCommandFailure(addCommand, CommandException.class, expectedMessage, expectedModel);
-        assertHistoryCorrect(addCommand);
->>>>>>> 3b75e325
     }
 
     @Test
