package seedu.address.logic.commands;

import static seedu.address.logic.commands.CommandTestUtil.assertCommandFailure;
import static seedu.address.logic.commands.CommandTestUtil.assertCommandSuccess;
import static seedu.address.testutil.TypicalIndexes.INDEX_FIRST_PATIENT;
import static seedu.address.testutil.TypicalPatients.getTypicalAddressBook;

import org.junit.jupiter.api.Test;

import seedu.address.commons.core.index.Index;
<<<<<<< HEAD
import seedu.address.logic.Messages;
import seedu.address.logic.commands.exceptions.CommandException;
=======
>>>>>>> 61341bcd
import seedu.address.model.Model;
import seedu.address.model.ModelManager;
import seedu.address.model.UserPrefs;
import seedu.address.model.patient.Patient;

public class ViewNotesCommandTest {
    private Model model = new ModelManager(getTypicalAddressBook(), new UserPrefs());

    @Test
    public void execute_validIndex_success() {
        Patient patient = model.getFilteredPatientList().get(INDEX_FIRST_PATIENT.getZeroBased());
        ViewNotesCommand command = new ViewNotesCommand(String.valueOf(INDEX_FIRST_PATIENT.getOneBased()));

        String expectedMessage = String.format(ViewNotesCommand.MESSAGE_SUCCESS, patient.getName().fullName);

<<<<<<< HEAD
        CommandResult expectedCommandResult = new CommandResult(
                String.format(Messages.MESSAGE_NO_NOTES, patient.getName().fullName)
        );
=======
        ModelManager expectedModel = new ModelManager(model.getAddressBook(), new UserPrefs());
>>>>>>> 61341bcd

        assertCommandSuccess(command, model, expectedMessage, expectedModel);
    }

    @Test
    public void execute_viewAll_success() {
        ViewNotesCommand command = new ViewNotesCommand(ViewNotesCommand.ALL_PARAMETER);

        String expectedMessage = ViewNotesCommand.MESSAGE_SUCCESS_ALL;

        ModelManager expectedModel = new ModelManager(model.getAddressBook(), new UserPrefs());

        assertCommandSuccess(command, model, expectedMessage, expectedModel);
    }

    @Test
    public void execute_invalidIndex_failure() {
        Index outOfBoundsIndex = Index.fromOneBased(model.getFilteredPatientList().size() + 1);
        ViewNotesCommand command = new ViewNotesCommand(String.valueOf(outOfBoundsIndex.getOneBased()));

        assertCommandFailure(command, model, ViewNotesCommand.MESSAGE_USAGE);
    }
}<|MERGE_RESOLUTION|>--- conflicted
+++ resolved
@@ -8,11 +8,8 @@
 import org.junit.jupiter.api.Test;
 
 import seedu.address.commons.core.index.Index;
-<<<<<<< HEAD
 import seedu.address.logic.Messages;
 import seedu.address.logic.commands.exceptions.CommandException;
-=======
->>>>>>> 61341bcd
 import seedu.address.model.Model;
 import seedu.address.model.ModelManager;
 import seedu.address.model.UserPrefs;
@@ -28,13 +25,7 @@
 
         String expectedMessage = String.format(ViewNotesCommand.MESSAGE_SUCCESS, patient.getName().fullName);
 
-<<<<<<< HEAD
-        CommandResult expectedCommandResult = new CommandResult(
-                String.format(Messages.MESSAGE_NO_NOTES, patient.getName().fullName)
-        );
-=======
         ModelManager expectedModel = new ModelManager(model.getAddressBook(), new UserPrefs());
->>>>>>> 61341bcd
 
         assertCommandSuccess(command, model, expectedMessage, expectedModel);
     }
